--- conflicted
+++ resolved
@@ -675,19 +675,8 @@
 		});
 	});
 
-<<<<<<< HEAD
-	//check if we need to scan the filesystem
-	if (OC.currentUser) {
-		$.get(OC.filePath('files','ajax','scan.php'),{checkonly:'true'}, function(response) {
-			if(response.data.done){
-				scanFiles();
-			}
-		}, "json");
-	}
-=======
 	//do a background scan if needed
 	scanFiles();
->>>>>>> 317261d6
 
 	var lastWidth = 0;
 	var breadcrumbs = [];
