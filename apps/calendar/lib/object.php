<?php
/**
 * Copyright (c) 2011 Jakob Sack <mail@jakobsack.de>
 * Copyright (c) 2012 Bart Visscher <bartv@thisnet.nl>
 * Copyright (c) 2012 Georg Ehrke <ownclouddev at georgswebsite dot de>
 * This file is licensed under the Affero General Public License version 3 or
 * later.
 * See the COPYING-README file.
 */
 /**
 *
 * The following SQL statement is just a help for developers and will not be
 * executed!
 *
 * CREATE TABLE calendar_objects (
 *     id INTEGER UNSIGNED NOT NULL PRIMARY KEY AUTO_INCREMENT,
 *     calendarid INTEGER UNSIGNED NOT NULL,
 *     objecttype VARCHAR(40) NOT NULL,
 *     startdate DATETIME,
 *     enddate DATETIME,
 *     repeating INT(1),
 *     summary VARCHAR(255),
 *     calendardata TEXT,
 *     uri VARCHAR(100),
 *     lastmodified INT(11)
 * );
 *
 */

/**
 * This class manages our calendar objects
 */
class OC_Calendar_Object{
	/**
	 * @brief Returns all objects of a calendar
	 * @param integer $id
	 * @return array
	 *
	 * The objects are associative arrays. You'll find the original vObject in
	 * ['calendardata']
	 */
	public static function all($id){
		$stmt = OCP\DB::prepare( 'SELECT * FROM `*PREFIX*calendar_objects` WHERE `calendarid` = ?' );
		$result = $stmt->execute(array($id));

		$calendarobjects = array();
		while( $row = $result->fetchRow()){
			$calendarobjects[] = $row;
		}

		return $calendarobjects;
	}

	/**
	 * @brief Returns all objects of a calendar between $start and $end
	 * @param integer $id
	 * @param DateTime $start
	 * @param DateTime $end
	 * @return array
	 *
	 * The objects are associative arrays. You'll find the original vObject
	 * in ['calendardata']
	 */
	public static function allInPeriod($id, $start, $end){
		$stmt = OCP\DB::prepare( 'SELECT * FROM `*PREFIX*calendar_objects` WHERE `calendarid` = ?'
		.' AND ((`startdate` >= ? AND `startdate` <= ? AND `repeating` = 0)'
		.' OR (`enddate` >= ? AND `enddate` <= ? AND `repeating` = 0)'
		.' OR (`startdate` <= ? AND `repeating` = 1))' );
		$start = self::getUTCforMDB($start);
		$end = self::getUTCforMDB($end);
		$result = $stmt->execute(array($id,
					$start, $end,
					$start, $end,
					$end));

		$calendarobjects = array();
		while( $row = $result->fetchRow()){
			$calendarobjects[] = $row;
		}

		return $calendarobjects;
	}

	/**
	 * @brief Returns an object
	 * @param integer $id
	 * @return associative array
	 */
	public static function find($id){
		$stmt = OCP\DB::prepare( 'SELECT * FROM `*PREFIX*calendar_objects` WHERE `id` = ?' );
		$result = $stmt->execute(array($id));

		return $result->fetchRow();
	}

	/**
	 * @brief finds an object by its DAV Data
	 * @param integer $cid Calendar id
	 * @param string $uri the uri ('filename')
	 * @return associative array
	 */
	public static function findWhereDAVDataIs($cid,$uri){
		$stmt = OCP\DB::prepare( 'SELECT * FROM `*PREFIX*calendar_objects` WHERE `calendarid` = ? AND `uri` = ?' );
		$result = $stmt->execute(array($cid,$uri));

		return $result->fetchRow();
	}

	/**
	 * @brief Adds an object
	 * @param integer $id Calendar id
	 * @param string $data  object
	 * @return insertid
	 */
	public static function add($id,$data){
		$object = OC_VObject::parse($data);
		OC_Calendar_App::loadCategoriesFromVCalendar($object);
		list($type,$startdate,$enddate,$summary,$repeating,$uid) = self::extractData($object);

		if(is_null($uid)){
			$object->setUID();
			$data = $object->serialize();
		}

		$uri = 'owncloud-'.md5($data.rand().time()).'.ics';

		$stmt = OCP\DB::prepare( 'INSERT INTO `*PREFIX*calendar_objects` (`calendarid`,`objecttype`,`startdate`,`enddate`,`repeating`,`summary`,`calendardata`,`uri`,`lastmodified`) VALUES(?,?,?,?,?,?,?,?,?)' );
		$stmt->execute(array($id,$type,$startdate,$enddate,$repeating,$summary,$data,$uri,time()));
		$object_id = OCP\DB::insertid('*PREFIX*calendar_objects');

		OC_Calendar_Calendar::touchCalendar($id);
		OCP\Util::emitHook('OC_Calendar', 'addEvent', $object_id);
		return $object_id;
	}

	/**
	 * @brief Adds an object with the data provided by sabredav
	 * @param integer $id Calendar id
	 * @param string $uri   the uri the card will have
	 * @param string $data  object
	 * @return insertid
	 */
	public static function addFromDAVData($id,$uri,$data){
		$object = OC_VObject::parse($data);
		list($type,$startdate,$enddate,$summary,$repeating,$uid) = self::extractData($object);

		$stmt = OCP\DB::prepare( 'INSERT INTO `*PREFIX*calendar_objects` (`calendarid`,`objecttype`,`startdate`,`enddate`,`repeating`,`summary`,`calendardata`,`uri`,`lastmodified`) VALUES(?,?,?,?,?,?,?,?,?)' );
		$stmt->execute(array($id,$type,$startdate,$enddate,$repeating,$summary,$data,$uri,time()));
		$object_id = OCP\DB::insertid('*PREFIX*calendar_objects');

		OC_Calendar_Calendar::touchCalendar($id);
		OCP\Util::emitHook('OC_Calendar', 'addEvent', $object_id);
		return $object_id;
	}

	/**
	 * @brief edits an object
	 * @param integer $id id of object
	 * @param string $data  object
	 * @return boolean
	 */
	public static function edit($id, $data){
		$oldobject = self::find($id);

		$object = OC_VObject::parse($data);
		OC_Calendar_App::loadCategoriesFromVCalendar($object);
		list($type,$startdate,$enddate,$summary,$repeating,$uid) = self::extractData($object);

		$stmt = OCP\DB::prepare( 'UPDATE `*PREFIX*calendar_objects` SET `objecttype`=?,`startdate`=?,`enddate`=?,`repeating`=?,`summary`=?,`calendardata`=?,`lastmodified`= ? WHERE `id` = ?' );
		$stmt->execute(array($type,$startdate,$enddate,$repeating,$summary,$data,time(),$id));

		OC_Calendar_Calendar::touchCalendar($oldobject['calendarid']);
		OCP\Util::emitHook('OC_Calendar', 'editEvent', $id);

		return true;
	}

	/**
	 * @brief edits an object with the data provided by sabredav
	 * @param integer $id calendar id
	 * @param string $uri   the uri of the object
	 * @param string $data  object
	 * @return boolean
	 */
	public static function editFromDAVData($cid,$uri,$data){
		$oldobject = self::findWhereDAVDataIs($cid,$uri);

		$object = OC_VObject::parse($data);
		list($type,$startdate,$enddate,$summary,$repeating,$uid) = self::extractData($object);

		$stmt = OCP\DB::prepare( 'UPDATE `*PREFIX*calendar_objects` SET `objecttype`=?,`startdate`=?,`enddate`=?,`repeating`=?,`summary`=?,`calendardata`=?,`lastmodified`= ? WHERE `id` = ?' );
		$stmt->execute(array($type,$startdate,$enddate,$repeating,$summary,$data,time(),$oldobject['id']));

		OC_Calendar_Calendar::touchCalendar($oldobject['calendarid']);
		OCP\Util::emitHook('OC_Calendar', 'editEvent', $oldobject['id']);

		return true;
	}

	/**
	 * @brief deletes an object
	 * @param integer $id id of object
	 * @return boolean
	 */
	public static function delete($id){
		$oldobject = self::find($id);
		$stmt = OCP\DB::prepare( 'DELETE FROM `*PREFIX*calendar_objects` WHERE `id` = ?' );
		$stmt->execute(array($id));
		OC_Calendar_Calendar::touchCalendar($oldobject['calendarid']);
		OCP\Util::emitHook('OC_Calendar', 'deleteEvent', $id);

		return true;
	}

	/**
	 * @brief deletes an  object with the data provided by sabredav
	 * @param integer $cid calendar id
	 * @param string $uri the uri of the object
	 * @return boolean
	 */
	public static function deleteFromDAVData($cid,$uri){
<<<<<<< HEAD
		$stmt = OCP\DB::prepare( 'DELETE FROM `*PREFIX*calendar_objects` WHERE `calendarid`= ? AND `uri`=?' );
=======
		$oldobject = self::findWhereDAVDataIs($cid, $uri);
		$stmt = OCP\DB::prepare( 'DELETE FROM *PREFIX*calendar_objects WHERE calendarid = ? AND uri=?' );
>>>>>>> 46d6fd15
		$stmt->execute(array($cid,$uri));
		OC_Calendar_Calendar::touchCalendar($cid);
		OCP\Util::emitHook('OC_Calendar', 'deleteEvent', $oldobject['id']);

		return true;
	}

	public static function moveToCalendar($id, $calendarid){
		$stmt = OCP\DB::prepare( 'UPDATE `*PREFIX*calendar_objects` SET `calendarid`=? WHERE `id`=?' );
		$stmt->execute(array($calendarid,$id));

		OC_Calendar_Calendar::touchCalendar($id);
		OCP\Util::emitHook('OC_Calendar', 'moveEvent', $id);

		return true;
	}
	
	/**
     * @brief Creates a UID
     * @return string
     */
    protected static function createUID(){
        return substr(md5(rand().time()),0,10);
    }

	/**
	 * @brief Extracts data from a vObject-Object
	 * @param Sabre_VObject $object
	 * @return array
	 *
	 * [type, start, end, summary, repeating, uid]
	 */
	protected static function extractData($object){
		$return = array('',null,null,'',0,null);

		// Child to use
		$children = 0;
		$use = null;
		foreach($object->children as $property){
			if($property->name == 'VEVENT'){
				$children++;
				$thisone = true;

				foreach($property->children as &$element){
					if($element->name == 'RECURRENCE-ID'){
						$thisone = false;
					}
				} unset($element);

				if($thisone){
					$use = $property;
				}
			}
			elseif($property->name == 'VTODO' || $property->name == 'VJOURNAL'){
				$return[0] = $property->name;
				foreach($property->children as &$element){
					if($element->name == 'SUMMARY'){
						$return[3] = $element->value;
					}
					elseif($element->name == 'UID'){
						$return[5] = $element->value;
					}
				};

				// Only one VTODO or VJOURNAL per object
				// (only one UID per object but a UID is required by a VTODO =>
				//    one VTODO per object)
				break;
			}
		}

		// find the data
		if(!is_null($use)){
			$return[0] = $use->name;
			foreach($use->children as $property){
				if($property->name == 'DTSTART'){
					$return[1] = self::getUTCforMDB($property->getDateTime());
				}
				elseif($property->name == 'DTEND'){
					$return[2] = self::getUTCforMDB($property->getDateTime());
				}
				elseif($property->name == 'SUMMARY'){
					$return[3] = $property->value;
				}
				elseif($property->name == 'RRULE'){
					$return[4] = 1;
				}
				elseif($property->name == 'UID'){
					$return[5] = $property->value;
				}
			}
		}

		// More than one child means reoccuring!
		if($children > 1){
			$return[4] = 1;
		}
		return $return;
	}

	/**
	 * @brief DateTime to UTC string
	 * @param DateTime $datetime The date to convert
	 * @returns date as YYYY-MM-DD hh:mm
	 *
	 * This function creates a date string that can be used by MDB2.
	 * Furthermore it converts the time to UTC.
	 */
	public static function getUTCforMDB($datetime){
		return date('Y-m-d H:i', $datetime->format('U') - $datetime->getOffset());
	}
	
	/**
	 * @brief returns the DTEND of an $vevent object
	 * @param object $vevent vevent object
	 * @return object
	 */
	public static function getDTEndFromVEvent($vevent){
		if ($vevent->DTEND) {
			$dtend = $vevent->DTEND;
		}else{
			$dtend = clone $vevent->DTSTART;
			// clone creates a shallow copy, also clone DateTime
			$dtend->setDateTime(clone $dtend->getDateTime(), $dtend->getDateType());
			if ($vevent->DURATION){
				$duration = strval($vevent->DURATION);
				$invert = 0;
				if ($duration[0] == '-'){
					$duration = substr($duration, 1);
					$invert = 1;
				}
				if ($duration[0] == '+'){
					$duration = substr($duration, 1);
				}
				$interval = new DateInterval($duration);
				$interval->invert = $invert;
				$dtend->getDateTime()->add($interval);
			}
		}
		return $dtend;
	}
	
	/**
	 * @brief returns the options for the repeat rule of an repeating event
	 * @return array - valid inputs for the repeat rule of an repeating event
	 */
	public static function getRepeatOptions($l10n){
		return array(
			'doesnotrepeat' => $l10n->t('Does not repeat'),
			'daily'         => $l10n->t('Daily'),
			'weekly'        => $l10n->t('Weekly'),
			'weekday'       => $l10n->t('Every Weekday'),
			'biweekly'      => $l10n->t('Bi-Weekly'),
			'monthly'       => $l10n->t('Monthly'),
			'yearly'        => $l10n->t('Yearly')
		);
	}
	
	/**
	 * @brief returns the options for the end of an repeating event
	 * @return array - valid inputs for the end of an repeating events
	 */
	public static function getEndOptions($l10n){
		return array(
			'never' => $l10n->t('never'),
			'count' => $l10n->t('by occurrences'),
			'date'  => $l10n->t('by date')
		);
	}
	
	/**
	 * @brief returns the options for an monthly repeating event
	 * @return array - valid inputs for monthly repeating events
	 */
	public static function getMonthOptions($l10n){
		return array(
			'monthday' => $l10n->t('by monthday'),
			'weekday'  => $l10n->t('by weekday')
		);
	}
	
	/**
	 * @brief returns the options for an weekly repeating event
	 * @return array - valid inputs for weekly repeating events
	 */
	public static function getWeeklyOptions($l10n){
		return array(
			'MO' => $l10n->t('Monday'),
			'TU' => $l10n->t('Tuesday'),
			'WE' => $l10n->t('Wednesday'),
			'TH' => $l10n->t('Thursday'),
			'FR' => $l10n->t('Friday'),
			'SA' => $l10n->t('Saturday'),
			'SU' => $l10n->t('Sunday')
		);
	}
	
	/**
	 * @brief returns the options for an monthly repeating event which occurs on specific weeks of the month
	 * @return array - valid inputs for monthly repeating events
	 */
	public static function getWeekofMonth($l10n){
		return array(
			'auto' => $l10n->t('events week of month'),
			'1' => $l10n->t('first'),
			'2' => $l10n->t('second'),
			'3' => $l10n->t('third'),
			'4' => $l10n->t('fourth'),
			'5' => $l10n->t('fifth'),
			'-1' => $l10n->t('last')
		);
	}
	
	/**
	 * @brief returns the options for an yearly repeating event which occurs on specific days of the year
	 * @return array - valid inputs for yearly repeating events
	 */
	public static function getByYearDayOptions(){
		$return = array();
		foreach(range(1,366) as $num){
			$return[(string) $num] = (string) $num;
		}
		return $return;
	}
	
	/**
	 * @brief returns the options for an yearly or monthly repeating event which occurs on specific days of the month
	 * @return array - valid inputs for yearly or monthly repeating events
	 */
	public static function getByMonthDayOptions(){
		$return = array();
		foreach(range(1,31) as $num){
			$return[(string) $num] = (string) $num;
		}
		return $return;
	}
	
	/**
	 * @brief returns the options for an yearly repeating event which occurs on specific month of the year
	 * @return array - valid inputs for yearly repeating events
	 */
	public static function getByMonthOptions($l10n){
		return array(
			'1'  => $l10n->t('January'),
			'2'  => $l10n->t('February'),
			'3'  => $l10n->t('March'),
			'4'  => $l10n->t('April'),
			'5'  => $l10n->t('May'),
			'6'  => $l10n->t('June'),
			'7'  => $l10n->t('July'),
			'8'  => $l10n->t('August'),
			'9'  => $l10n->t('September'),
			'10' => $l10n->t('October'),
			'11' => $l10n->t('November'),
			'12' => $l10n->t('December')
		);
	}
	
	/**
	 * @brief returns the options for an yearly repeating event
	 * @return array - valid inputs for yearly repeating events
	 */
	public static function getYearOptions($l10n){
		return array(
			'bydate' => $l10n->t('by events date'),
			'byyearday' => $l10n->t('by yearday(s)'),
			'byweekno'  => $l10n->t('by weeknumber(s)'),
			'bydaymonth'  => $l10n->t('by day and month')
		);
	}
	
	/**
	 * @brief returns the options for an yearly repeating event which occurs on specific week numbers of the year
	 * @return array - valid inputs for yearly repeating events
	 */
	public static function getByWeekNoOptions(){
		return range(1, 52);
	}
	
	/**
	 * @brief validates a request
	 * @param array $request
	 * @return mixed (array / boolean)
	 */
	public static function validateRequest($request){
		$errnum = 0;
		$errarr = array('title'=>'false', 'cal'=>'false', 'from'=>'false', 'fromtime'=>'false', 'to'=>'false', 'totime'=>'false', 'endbeforestart'=>'false');
		if($request['title'] == ''){
			$errarr['title'] = 'true';
			$errnum++;
		}

		$fromday = substr($request['from'], 0, 2);
		$frommonth = substr($request['from'], 3, 2);
		$fromyear = substr($request['from'], 6, 4);
		if(!checkdate($frommonth, $fromday, $fromyear)){
			$errarr['from'] = 'true';
			$errnum++;
		}
		$allday = isset($request['allday']);
		if(!$allday && self::checkTime(urldecode($request['fromtime']))) {
			$errarr['fromtime'] = 'true';
			$errnum++;
		}

		$today = substr($request['to'], 0, 2);
		$tomonth = substr($request['to'], 3, 2);
		$toyear = substr($request['to'], 6, 4);
		if(!checkdate($tomonth, $today, $toyear)){
			$errarr['to'] = 'true';
			$errnum++;
		}
		if($request['repeat'] != 'doesnotrepeat'){
			if(is_nan($request['interval']) && $request['interval'] != ''){
				$errarr['interval'] = 'true';
				$errnum++;
			}
			if(array_key_exists('repeat', $request) && !array_key_exists($request['repeat'], self::getRepeatOptions(OC_Calendar_App::$l10n))){
				$errarr['repeat'] = 'true';
				$errnum++;
			}
			if(array_key_exists('advanced_month_select', $request) && !array_key_exists($request['advanced_month_select'], self::getMonthOptions(OC_Calendar_App::$l10n))){
				$errarr['advanced_month_select'] = 'true';
				$errnum++;
			}
			if(array_key_exists('advanced_year_select', $request) && !array_key_exists($request['advanced_year_select'], self::getYearOptions(OC_Calendar_App::$l10n))){
				$errarr['advanced_year_select'] = 'true';
				$errnum++;
			}
			if(array_key_exists('weekofmonthoptions', $request) && !array_key_exists($request['weekofmonthoptions'], self::getWeekofMonth(OC_Calendar_App::$l10n))){
				$errarr['weekofmonthoptions'] = 'true';
				$errnum++;
			}
			if($request['end'] != 'never'){
				if(!array_key_exists($request['end'], self::getEndOptions(OC_Calendar_App::$l10n))){
					$errarr['end'] = 'true';
					$errnum++;
				}
				if($request['end'] == 'count' && is_nan($request['byoccurrences'])){
					$errarr['byoccurrences'] = 'true';
					$errnum++;
				}
				if($request['end'] == 'date'){
					list($bydate_day, $bydate_month, $bydate_year) = explode('-', $request['bydate']);
					if(!checkdate($bydate_month, $bydate_day, $bydate_year)){
						$errarr['bydate'] = 'true';
						$errnum++;
					}
				}
			}
			if(array_key_exists('weeklyoptions', $request)){
				foreach($request['weeklyoptions'] as $option){
					if(!in_array($option, self::getWeeklyOptions(OC_Calendar_App::$l10n))){
						$errarr['weeklyoptions'] = 'true';
						$errnum++;
					}
				}
			}
			if(array_key_exists('byyearday', $request)){
				foreach($request['byyearday'] as $option){
					if(!array_key_exists($option, self::getByYearDayOptions())){
						$errarr['byyearday'] = 'true';
						$errnum++;
					}
				}
			}
			if(array_key_exists('weekofmonthoptions', $request)){
				if(is_nan((double)$request['weekofmonthoptions'])){
					$errarr['weekofmonthoptions'] = 'true';
					$errnum++;
				}
			}
			if(array_key_exists('bymonth', $request)){
				foreach($request['bymonth'] as $option){
					if(!in_array($option, self::getByMonthOptions(OC_Calendar_App::$l10n))){
						$errarr['bymonth'] = 'true';
						$errnum++;
					}
				}
			}
			if(array_key_exists('byweekno', $request)){
				foreach($request['byweekno'] as $option){
					if(!array_key_exists($option, self::getByWeekNoOptions())){
						$errarr['byweekno'] = 'true';
						$errnum++;
					}
				}
			}
			if(array_key_exists('bymonthday', $request)){
				foreach($request['bymonthday'] as $option){
					if(!array_key_exists($option, self::getByMonthDayOptions())){
						$errarr['bymonthday'] = 'true';
						$errnum++;
					}
				}
			}
		}
		if(!$allday && self::checkTime(urldecode($request['totime']))) {
			$errarr['totime'] = 'true';
			$errnum++;
		}
		if($today < $fromday && $frommonth == $tomonth && $fromyear == $toyear){
			$errarr['endbeforestart'] = 'true';
			$errnum++;
		}
		if($today == $fromday && $frommonth > $tomonth && $fromyear == $toyear){
			$errarr['endbeforestart'] = 'true';
			$errnum++;
		}
		if($today == $fromday && $frommonth == $tomonth && $fromyear > $toyear){
			$errarr['endbeforestart'] = 'true';
			$errnum++;
		}
		if(!$allday && $fromday == $today && $frommonth == $tomonth && $fromyear == $toyear){
			list($tohours, $tominutes) = explode(':', $request['totime']);
			list($fromhours, $fromminutes) = explode(':', $request['fromtime']);
			if($tohours < $fromhours){
				$errarr['endbeforestart'] = 'true';
				$errnum++;
			}
			if($tohours == $fromhours && $tominutes < $fromminutes){
				$errarr['endbeforestart'] = 'true';
				$errnum++;
			}
		}
		if ($errnum)
		{
			return $errarr;
		}
		return false;
	}
	
	/**
	 * @brief validates time
	 * @param string $time
	 * @return boolean
	 */	
	protected static function checkTime($time){
		list($hours, $minutes) = explode(':', $time);
		return empty($time)
			|| $hours < 0 || $hours > 24
			|| $minutes < 0 || $minutes > 60;
	}
	
	/**
	 * @brief creates an VCalendar Object from the request data
	 * @param array $request
	 * @return object created $vcalendar
	 */	public static function createVCalendarFromRequest($request){
		$vcalendar = new OC_VObject('VCALENDAR');
		$vcalendar->add('PRODID', 'ownCloud Calendar');
		$vcalendar->add('VERSION', '2.0');

		$vevent = new OC_VObject('VEVENT');
		$vcalendar->add($vevent);

		$vevent->setDateTime('CREATED', 'now', Sabre_VObject_Property_DateTime::UTC);

		$vevent->setUID();
		return self::updateVCalendarFromRequest($request, $vcalendar);
	}
	
	/**
	 * @brief updates an VCalendar Object from the request data
	 * @param array $request
	 * @param object $vcalendar
	 * @return object updated $vcalendar
	 */
	public static function updateVCalendarFromRequest($request, $vcalendar){
		$title = $request["title"];
		$location = $request["location"];
		$categories = $request["categories"];
		$allday = isset($request["allday"]);
		$from = $request["from"];
		$to  = $request["to"];
		if (!$allday){
			$fromtime = $request['fromtime'];
			$totime = $request['totime'];
		}
		$vevent = $vcalendar->VEVENT;
		$description = $request["description"];
		$repeat = $request["repeat"];
		if($repeat != 'doesnotrepeat'){
			$rrule = '';
			$interval = $request['interval'];
			$end = $request['end'];
			$byoccurrences = $request['byoccurrences'];
			switch($repeat){
				case 'daily':
					$rrule .= 'FREQ=DAILY';
					break;
				case 'weekly':
					$rrule .= 'FREQ=WEEKLY';
					if(array_key_exists('weeklyoptions', $request)){
						$byday = '';
						$daystrings = array_flip(self::getWeeklyOptions(OC_Calendar_App::$l10n));
						foreach($request['weeklyoptions'] as $days){
							if($byday == ''){
								$byday .= $daystrings[$days];
							}else{
								$byday .= ',' .$daystrings[$days];
							}
						}
						$rrule .= ';BYDAY=' . $byday;
					}
					break;
				case 'weekday':
					$rrule .= 'FREQ=WEEKLY';
					$rrule .= ';BYDAY=MO,TU,WE,TH,FR';
					break;
				case 'biweekly':
					$rrule .= 'FREQ=WEEKLY';
					$interval = $interval * 2;
					break;
				case 'monthly':
					$rrule .= 'FREQ=MONTHLY';
					if($request['advanced_month_select'] == 'monthday'){
						break;
					}elseif($request['advanced_month_select'] == 'weekday'){
						if($request['weekofmonthoptions'] == 'auto'){
							list($_day, $_month, $_year) = explode('-', $from);
							$weekofmonth = floor($_day/7);
						}else{
							$weekofmonth = $request['weekofmonthoptions'];
						}
						$days = array_flip(self::getWeeklyOptions(OC_Calendar_App::$l10n));
						$byday = '';
						foreach($request['weeklyoptions'] as $day){
							if($byday == ''){
								$byday .= $weekofmonth . $days[$day];
							}else{
								$byday .= ',' . $weekofmonth . $days[$day];
							}
						}
						if($byday == ''){
							$byday = 'MO,TU,WE,TH,FR,SA,SU';
						}
						$rrule .= ';BYDAY=' . $byday;
					}
					break;
				case 'yearly':
					$rrule .= 'FREQ=YEARLY';
					if($request['advanced_year_select'] == 'bydate'){
						
					}elseif($request['advanced_year_select'] == 'byyearday'){
						list($_day, $_month, $_year) = explode('-', $from);
						$byyearday = date('z', mktime(0,0,0, $_month, $_day, $_year)) + 1;
						if(array_key_exists('byyearday', $request)){
							foreach($request['byyearday'] as $yearday){
								$byyearday .= ',' . $yearday;
							}
						}
						$rrule .= ';BYYEARDAY=' . $byyearday;
					}elseif($request['advanced_year_select'] == 'byweekno'){
						list($_day, $_month, $_year) = explode('-', $from);
						$rrule .= ';BYDAY=' . strtoupper(substr(date('l', mktime(0,0,0, $_month, $_day, $_year)), 0, 2));
						$byweekno = '';
						foreach($request['byweekno'] as $weekno){
							if($byweekno == ''){
								$byweekno = $weekno;
							}else{
								$byweekno .= ',' . $weekno;
							}
						}
						$rrule .= ';BYWEEKNO=' . $byweekno;
					}elseif($request['advanced_year_select'] == 'bydaymonth'){
						if(array_key_exists('weeklyoptions', $request)){
							$days = array_flip(self::getWeeklyOptions(OC_Calendar_App::$l10n));
							$byday = '';
							foreach($request['weeklyoptions'] as $day){
								if($byday == ''){
								      $byday .= $days[$day];
								}else{
								      $byday .= ',' . $days[$day];
								}
							}
							$rrule .= ';BYDAY=' . $byday;
						}
						if(array_key_exists('bymonth', $request)){
							$monthes = array_flip(self::getByMonthOptions(OC_Calendar_App::$l10n));
							$bymonth = '';
							foreach($request['bymonth'] as $month){
								if($bymonth == ''){
								      $bymonth .= $monthes[$month];
								}else{
								      $bymonth .= ',' . $monthes[$month];
								}
							}
							$rrule .= ';BYMONTH=' . $bymonth;
							
						}
						if(array_key_exists('bymonthday', $request)){
							$bymonthday = '';
							foreach($request['bymonthday'] as $monthday){
								if($bymonthday == ''){
								      $bymonthday .= $monthday;
								}else{
								      $bymonthday .= ',' . $monthday;
								}
							}
							$rrule .= ';BYMONTHDAY=' . $bymonthday;
							
						}
					}
					break;
				default:
					break;
			}
			if($interval != ''){
				$rrule .= ';INTERVAL=' . $interval;
			}
			if($end == 'count'){
				$rrule .= ';COUNT=' . $byoccurrences;
			}
			if($end == 'date'){
				list($bydate_day, $bydate_month, $bydate_year) = explode('-', $request['bydate']);
				$rrule .= ';UNTIL=' . $bydate_year . $bydate_month . $bydate_day;
			}
			$vevent->setString('RRULE', $rrule);
			$repeat = "true";
		}else{
			$repeat = "false";
		}


		$vevent->setDateTime('LAST-MODIFIED', 'now', Sabre_VObject_Property_DateTime::UTC);
		$vevent->setDateTime('DTSTAMP', 'now', Sabre_VObject_Property_DateTime::UTC);
		$vevent->setString('SUMMARY', $title);

		if($allday){
			$start = new DateTime($from);
			$end = new DateTime($to.' +1 day');
			$vevent->setDateTime('DTSTART', $start, Sabre_VObject_Property_DateTime::DATE);
			$vevent->setDateTime('DTEND', $end, Sabre_VObject_Property_DateTime::DATE);
		}else{
			$timezone = OC_Calendar_App::getTimezone();
			$timezone = new DateTimeZone($timezone);
			$start = new DateTime($from.' '.$fromtime, $timezone);
			$end = new DateTime($to.' '.$totime, $timezone);
			$vevent->setDateTime('DTSTART', $start, Sabre_VObject_Property_DateTime::LOCALTZ);
			$vevent->setDateTime('DTEND', $end, Sabre_VObject_Property_DateTime::LOCALTZ);
		}
		unset($vevent->DURATION);

		$vevent->setString('LOCATION', $location);
		$vevent->setString('DESCRIPTION', $description);
		$vevent->setString('CATEGORIES', $categories);

		/**if($repeat == "true"){
			$vevent->RRULE = $repeat;
		}*/

		return $vcalendar;
	}
	
	/**
	 * @brief returns the owner of an object
	 * @param integer $id
	 * @return string
	 */
	public static function getowner($id){
		$event = self::find($id);
		$cal = OC_Calendar_Calendar::find($event['calendarid']);
		return $cal['userid'];
	}
	
	/**
	 * @brief returns the calendarid of an object
	 * @param integer $id
	 * @return integer
	 */
	public static function getCalendarid($id){
		$event = self::find($id);
		return $event['calendarid'];
	}
	
	/**
	 * @brief checks if an object is repeating
	 * @param integer $id
	 * @return boolean
	 */
	public static function isrepeating($id){
		$event = self::find($id);
		return ($event['repeating'] == 1)?true:false;
	}
	
	/**
	 * @brief converts the start_dt and end_dt to a new timezone 
	 * @param object $dtstart
	 * @param object $dtend
	 * @param boolean $allday
	 * @param string $tz
	 * @return array
	 */
	public static function generateStartEndDate($dtstart, $dtend, $allday, $tz){
		$start_dt = $dtstart->getDateTime();
		$end_dt = $dtend->getDateTime();
		$return = array();
		if($allday){
			$return['start'] = $start_dt->format('Y-m-d');
			$end_dt->modify('-1 minute');
			while($start_dt >= $end_dt){
				$end_dt->modify('+1 day');
			}
			$return['end'] = $end_dt->format('Y-m-d');
		}else{
			$start_dt->setTimezone(new DateTimeZone($tz));
			$end_dt->setTimezone(new DateTimeZone($tz));
			$return['start'] = $start_dt->format('Y-m-d H:i:s');
			$return['end'] = $end_dt->format('Y-m-d H:i:s');
		}
		return $return;
	}
}<|MERGE_RESOLUTION|>--- conflicted
+++ resolved
@@ -219,12 +219,8 @@
 	 * @return boolean
 	 */
 	public static function deleteFromDAVData($cid,$uri){
-<<<<<<< HEAD
+		$oldobject = self::findWhereDAVDataIs($cid, $uri);
 		$stmt = OCP\DB::prepare( 'DELETE FROM `*PREFIX*calendar_objects` WHERE `calendarid`= ? AND `uri`=?' );
-=======
-		$oldobject = self::findWhereDAVDataIs($cid, $uri);
-		$stmt = OCP\DB::prepare( 'DELETE FROM *PREFIX*calendar_objects WHERE calendarid = ? AND uri=?' );
->>>>>>> 46d6fd15
 		$stmt->execute(array($cid,$uri));
 		OC_Calendar_Calendar::touchCalendar($cid);
 		OCP\Util::emitHook('OC_Calendar', 'deleteEvent', $oldobject['id']);
@@ -873,7 +869,7 @@
 		$vevent->setString('DESCRIPTION', $description);
 		$vevent->setString('CATEGORIES', $categories);
 
-		/**if($repeat == "true"){
+		/*if($repeat == "true"){
 			$vevent->RRULE = $repeat;
 		}*/
 
