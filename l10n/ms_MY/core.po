# SOME DESCRIPTIVE TITLE.
# Copyright (C) YEAR THE PACKAGE'S COPYRIGHT HOLDER
# This file is distributed under the same license as the PACKAGE package.
# 
# Translators:
# Ahmed Noor Kader Mustajir Md Eusoff <sir.ade@gmail.com>, 2012.
#   <hadri.hilmi@gmail.com>, 2011, 2012.
# Hadri Hilmi <hadri.hilmi@gmail.com>, 2012.
msgid ""
msgstr ""
"Project-Id-Version: ownCloud\n"
"Report-Msgid-Bugs-To: http://bugs.owncloud.org/\n"
<<<<<<< HEAD
"POT-Creation-Date: 2012-10-16 02:04+0200\n"
"PO-Revision-Date: 2012-10-16 00:05+0000\n"
"Last-Translator: I Robot <thomas.mueller@tmit.eu>\n"
=======
"POT-Creation-Date: 2012-11-16 00:02+0100\n"
"PO-Revision-Date: 2012-11-14 23:13+0000\n"
"Last-Translator: I Robot <owncloud-bot@tmit.eu>\n"
>>>>>>> d1c0f2a7
"Language-Team: Malay (Malaysia) (http://www.transifex.com/projects/p/owncloud/language/ms_MY/)\n"
"MIME-Version: 1.0\n"
"Content-Type: text/plain; charset=UTF-8\n"
"Content-Transfer-Encoding: 8bit\n"
"Language: ms_MY\n"
"Plural-Forms: nplurals=1; plural=0;\n"

<<<<<<< HEAD
#: ajax/vcategories/add.php:23 ajax/vcategories/delete.php:23
msgid "Application name not provided."
msgstr "nama applikasi tidak disediakan"
=======
#: ajax/vcategories/add.php:26 ajax/vcategories/edit.php:25
msgid "Category type not provided."
msgstr ""
>>>>>>> d1c0f2a7

#: ajax/vcategories/add.php:30
msgid "No category to add?"
msgstr "Tiada kategori untuk di tambah?"

#: ajax/vcategories/add.php:37
msgid "This category already exists: "
msgstr "Kategori ini telah wujud"
<<<<<<< HEAD

#: js/js.js:238 templates/layout.user.php:49 templates/layout.user.php:50
msgid "Settings"
msgstr "Tetapan"

#: js/js.js:670
msgid "January"
msgstr "Januari"

#: js/js.js:670
msgid "February"
msgstr "Februari"

#: js/js.js:670
msgid "March"
msgstr "Mac"

#: js/js.js:670
msgid "April"
msgstr "April"

#: js/js.js:670
msgid "May"
msgstr "Mei"

#: js/js.js:670
msgid "June"
msgstr "Jun"

#: js/js.js:671
msgid "July"
msgstr "Julai"

#: js/js.js:671
msgid "August"
msgstr "Ogos"

#: js/js.js:671
msgid "September"
msgstr "September"

#: js/js.js:671
msgid "October"
msgstr "Oktober"

#: js/js.js:671
msgid "November"
msgstr "November"

#: js/js.js:671
msgid "December"
msgstr "Disember"

#: js/oc-dialogs.js:123
msgid "Choose"
msgstr ""

#: js/oc-dialogs.js:143 js/oc-dialogs.js:163
msgid "Cancel"
msgstr "Batal"

#: js/oc-dialogs.js:159
msgid "No"
msgstr "Tidak"

#: js/oc-dialogs.js:160
msgid "Yes"
msgstr "Ya"

#: js/oc-dialogs.js:177
msgid "Ok"
msgstr "Ok"

#: js/oc-vcategories.js:68
msgid "No categories selected for deletion."
msgstr "tiada kategori dipilih untuk penghapusan"

#: js/oc-vcategories.js:68 js/share.js:114 js/share.js:121 js/share.js:497
#: js/share.js:509
msgid "Error"
msgstr "Ralat"

#: js/share.js:103
msgid "Error while sharing"
msgstr ""

#: js/share.js:114
msgid "Error while unsharing"
msgstr ""

#: js/share.js:121
msgid "Error while changing permissions"
msgstr ""

#: js/share.js:130
msgid "Shared with you and the group"
msgstr ""

#: js/share.js:130
msgid "by"
msgstr ""

#: js/share.js:132
msgid "Shared with you by"
msgstr ""

#: js/share.js:137
msgid "Share with"
msgstr ""

#: js/share.js:142
msgid "Share with link"
msgstr ""

#: js/share.js:143
msgid "Password protect"
msgstr ""

#: js/share.js:147 templates/installation.php:42 templates/login.php:24
=======

#: ajax/vcategories/addToFavorites.php:26 ajax/vcategories/delete.php:27
#: ajax/vcategories/favorites.php:24
#: ajax/vcategories/removeFromFavorites.php:26
msgid "Object type not provided."
msgstr ""

#: ajax/vcategories/addToFavorites.php:30
#: ajax/vcategories/removeFromFavorites.php:30
#, php-format
msgid "%s ID not provided."
msgstr ""

#: ajax/vcategories/addToFavorites.php:35
#, php-format
msgid "Error adding %s to favorites."
msgstr ""

#: ajax/vcategories/delete.php:35 js/oc-vcategories.js:136
msgid "No categories selected for deletion."
msgstr "tiada kategori dipilih untuk penghapusan"

#: ajax/vcategories/removeFromFavorites.php:35
#, php-format
msgid "Error removing %s from favorites."
msgstr ""

#: js/js.js:243 templates/layout.user.php:59 templates/layout.user.php:60
msgid "Settings"
msgstr "Tetapan"

#: js/js.js:688
msgid "seconds ago"
msgstr ""

#: js/js.js:689
msgid "1 minute ago"
msgstr ""

#: js/js.js:690
msgid "{minutes} minutes ago"
msgstr ""

#: js/js.js:691
msgid "1 hour ago"
msgstr ""

#: js/js.js:692
msgid "{hours} hours ago"
msgstr ""

#: js/js.js:693
msgid "today"
msgstr ""

#: js/js.js:694
msgid "yesterday"
msgstr ""

#: js/js.js:695
msgid "{days} days ago"
msgstr ""

#: js/js.js:696
msgid "last month"
msgstr ""

#: js/js.js:697
msgid "{months} months ago"
msgstr ""

#: js/js.js:698
msgid "months ago"
msgstr ""

#: js/js.js:699
msgid "last year"
msgstr ""

#: js/js.js:700
msgid "years ago"
msgstr ""

#: js/oc-dialogs.js:126
msgid "Choose"
msgstr ""

#: js/oc-dialogs.js:146 js/oc-dialogs.js:166
msgid "Cancel"
msgstr "Batal"

#: js/oc-dialogs.js:162
msgid "No"
msgstr "Tidak"

#: js/oc-dialogs.js:163
msgid "Yes"
msgstr "Ya"

#: js/oc-dialogs.js:180
msgid "Ok"
msgstr "Ok"

#: js/oc-vcategories.js:5 js/oc-vcategories.js:85 js/oc-vcategories.js:102
#: js/oc-vcategories.js:117 js/oc-vcategories.js:132 js/oc-vcategories.js:162
msgid "The object type is not specified."
msgstr ""

#: js/oc-vcategories.js:95 js/oc-vcategories.js:125 js/oc-vcategories.js:136
#: js/oc-vcategories.js:195 js/share.js:135 js/share.js:142 js/share.js:525
#: js/share.js:537
msgid "Error"
msgstr "Ralat"

#: js/oc-vcategories.js:179
msgid "The app name is not specified."
msgstr ""

#: js/oc-vcategories.js:194
msgid "The required file {file} is not installed!"
msgstr ""

#: js/share.js:124
msgid "Error while sharing"
msgstr ""

#: js/share.js:135
msgid "Error while unsharing"
msgstr ""

#: js/share.js:142
msgid "Error while changing permissions"
msgstr ""

#: js/share.js:151
msgid "Shared with you and the group {group} by {owner}"
msgstr ""

#: js/share.js:153
msgid "Shared with you by {owner}"
msgstr ""

#: js/share.js:158
msgid "Share with"
msgstr ""

#: js/share.js:163
msgid "Share with link"
msgstr ""

#: js/share.js:164
msgid "Password protect"
msgstr ""

#: js/share.js:168 templates/installation.php:42 templates/login.php:24
>>>>>>> d1c0f2a7
#: templates/verify.php:13
msgid "Password"
msgstr "Kata laluan"

<<<<<<< HEAD
#: js/share.js:152
msgid "Set expiration date"
msgstr ""

#: js/share.js:153
msgid "Expiration date"
msgstr ""

#: js/share.js:185
msgid "Share via email:"
msgstr ""

#: js/share.js:187
msgid "No people found"
msgstr ""

#: js/share.js:214
msgid "Resharing is not allowed"
msgstr ""

#: js/share.js:250
msgid "Shared in"
msgstr ""

#: js/share.js:250
msgid "with"
msgstr ""

#: js/share.js:271
msgid "Unshare"
msgstr ""

#: js/share.js:283
msgid "can edit"
msgstr ""

#: js/share.js:285
msgid "access control"
msgstr ""

#: js/share.js:288
msgid "create"
msgstr ""

#: js/share.js:291
msgid "update"
msgstr ""

#: js/share.js:294
msgid "delete"
msgstr ""

#: js/share.js:297
msgid "share"
msgstr ""

#: js/share.js:322 js/share.js:484
msgid "Password protected"
msgstr ""

#: js/share.js:497
msgid "Error unsetting expiration date"
msgstr ""

#: js/share.js:509
msgid "Error setting expiration date"
msgstr ""

#: lostpassword/index.php:26
=======
#: js/share.js:173
msgid "Set expiration date"
msgstr ""

#: js/share.js:174
msgid "Expiration date"
msgstr ""

#: js/share.js:206
msgid "Share via email:"
msgstr ""

#: js/share.js:208
msgid "No people found"
msgstr ""

#: js/share.js:235
msgid "Resharing is not allowed"
msgstr ""

#: js/share.js:271
msgid "Shared in {item} with {user}"
msgstr ""

#: js/share.js:292
msgid "Unshare"
msgstr ""

#: js/share.js:304
msgid "can edit"
msgstr ""

#: js/share.js:306
msgid "access control"
msgstr ""

#: js/share.js:309
msgid "create"
msgstr ""

#: js/share.js:312
msgid "update"
msgstr ""

#: js/share.js:315
msgid "delete"
msgstr ""

#: js/share.js:318
msgid "share"
msgstr ""

#: js/share.js:343 js/share.js:512 js/share.js:514
msgid "Password protected"
msgstr ""

#: js/share.js:525
msgid "Error unsetting expiration date"
msgstr ""

#: js/share.js:537
msgid "Error setting expiration date"
msgstr ""

#: lostpassword/controller.php:47
>>>>>>> d1c0f2a7
msgid "ownCloud password reset"
msgstr "Set semula kata lalaun ownCloud"

#: lostpassword/templates/email.php:2
msgid "Use the following link to reset your password: {link}"
msgstr "Guna pautan berikut untuk menetapkan semula kata laluan anda: {link}"

#: lostpassword/templates/lostpassword.php:3
msgid "You will receive a link to reset your password via Email."
msgstr "Anda akan menerima pautan untuk menetapkan semula kata laluan anda melalui emel"

#: lostpassword/templates/lostpassword.php:5
msgid "Reset email send."
msgstr ""

#: lostpassword/templates/lostpassword.php:8
msgid "Request failed!"
msgstr ""

#: lostpassword/templates/lostpassword.php:11 templates/installation.php:38
#: templates/login.php:20
msgid "Username"
msgstr "Nama pengguna"

#: lostpassword/templates/lostpassword.php:14
msgid "Request reset"
msgstr "Permintaan set semula"

#: lostpassword/templates/resetpassword.php:4
msgid "Your password was reset"
msgstr "Kata laluan anda telah diset semula"

#: lostpassword/templates/resetpassword.php:5
msgid "To login page"
msgstr "Ke halaman log masuk"

#: lostpassword/templates/resetpassword.php:8
msgid "New password"
msgstr "Kata laluan baru"

#: lostpassword/templates/resetpassword.php:11
msgid "Reset password"
msgstr "Penetapan semula kata laluan"

#: strings.php:5
msgid "Personal"
msgstr "Peribadi"

#: strings.php:6
msgid "Users"
msgstr "Pengguna"

#: strings.php:7
msgid "Apps"
msgstr "Aplikasi"

#: strings.php:8
msgid "Admin"
msgstr "Admin"

#: strings.php:9
msgid "Help"
msgstr "Bantuan"

#: templates/403.php:12
msgid "Access forbidden"
msgstr "Larangan akses"

#: templates/404.php:12
msgid "Cloud not found"
msgstr "Awan tidak dijumpai"

#: templates/edit_categories_dialog.php:4
msgid "Edit categories"
msgstr "Edit kategori"

#: templates/edit_categories_dialog.php:16
msgid "Add"
msgstr "Tambah"

#: templates/installation.php:23 templates/installation.php:31
msgid "Security Warning"
<<<<<<< HEAD
msgstr ""
=======
msgstr "Amaran keselamatan"
>>>>>>> d1c0f2a7

#: templates/installation.php:24
msgid ""
"No secure random number generator is available, please enable the PHP "
"OpenSSL extension."
msgstr ""

#: templates/installation.php:26
msgid ""
"Without a secure random number generator an attacker may be able to predict "
"password reset tokens and take over your account."
msgstr ""

#: templates/installation.php:32
msgid ""
"Your data directory and your files are probably accessible from the "
"internet. The .htaccess file that ownCloud provides is not working. We "
"strongly suggest that you configure your webserver in a way that the data "
"directory is no longer accessible or you move the data directory outside the"
" webserver document root."
msgstr ""

#: templates/installation.php:36
msgid "Create an <strong>admin account</strong>"
msgstr "buat <strong>akaun admin</strong>"

#: templates/installation.php:48
msgid "Advanced"
msgstr "Maju"

#: templates/installation.php:50
msgid "Data folder"
msgstr "Fail data"

#: templates/installation.php:57
msgid "Configure the database"
msgstr "Konfigurasi pangkalan data"

#: templates/installation.php:62 templates/installation.php:73
#: templates/installation.php:83 templates/installation.php:93
msgid "will be used"
msgstr "akan digunakan"

#: templates/installation.php:105
msgid "Database user"
msgstr "Nama pengguna pangkalan data"

#: templates/installation.php:109
msgid "Database password"
msgstr "Kata laluan pangkalan data"

#: templates/installation.php:113
msgid "Database name"
msgstr "Nama pangkalan data"

#: templates/installation.php:121
msgid "Database tablespace"
msgstr ""

#: templates/installation.php:127
msgid "Database host"
msgstr "Hos pangkalan data"

#: templates/installation.php:132
msgid "Finish setup"
msgstr "Setup selesai"

<<<<<<< HEAD
#: templates/layout.guest.php:38
msgid "web services under your control"
msgstr "Perkhidmatan web di bawah kawalan anda"

#: templates/layout.user.php:34
=======
#: templates/layout.guest.php:15 templates/layout.user.php:16
msgid "Sunday"
msgstr "Ahad"

#: templates/layout.guest.php:15 templates/layout.user.php:16
msgid "Monday"
msgstr "Isnin"

#: templates/layout.guest.php:15 templates/layout.user.php:16
msgid "Tuesday"
msgstr "Selasa"

#: templates/layout.guest.php:15 templates/layout.user.php:16
msgid "Wednesday"
msgstr "Rabu"

#: templates/layout.guest.php:15 templates/layout.user.php:16
msgid "Thursday"
msgstr "Khamis"

#: templates/layout.guest.php:15 templates/layout.user.php:16
msgid "Friday"
msgstr "Jumaat"

#: templates/layout.guest.php:15 templates/layout.user.php:16
msgid "Saturday"
msgstr "Sabtu"

#: templates/layout.guest.php:16 templates/layout.user.php:17
msgid "January"
msgstr "Januari"

#: templates/layout.guest.php:16 templates/layout.user.php:17
msgid "February"
msgstr "Februari"

#: templates/layout.guest.php:16 templates/layout.user.php:17
msgid "March"
msgstr "Mac"

#: templates/layout.guest.php:16 templates/layout.user.php:17
msgid "April"
msgstr "April"

#: templates/layout.guest.php:16 templates/layout.user.php:17
msgid "May"
msgstr "Mei"

#: templates/layout.guest.php:16 templates/layout.user.php:17
msgid "June"
msgstr "Jun"

#: templates/layout.guest.php:16 templates/layout.user.php:17
msgid "July"
msgstr "Julai"

#: templates/layout.guest.php:16 templates/layout.user.php:17
msgid "August"
msgstr "Ogos"

#: templates/layout.guest.php:16 templates/layout.user.php:17
msgid "September"
msgstr "September"

#: templates/layout.guest.php:16 templates/layout.user.php:17
msgid "October"
msgstr "Oktober"

#: templates/layout.guest.php:16 templates/layout.user.php:17
msgid "November"
msgstr "November"

#: templates/layout.guest.php:16 templates/layout.user.php:17
msgid "December"
msgstr "Disember"

#: templates/layout.guest.php:41
msgid "web services under your control"
msgstr "Perkhidmatan web di bawah kawalan anda"

#: templates/layout.user.php:44
>>>>>>> d1c0f2a7
msgid "Log out"
msgstr "Log keluar"

#: templates/login.php:8
msgid "Automatic logon rejected!"
msgstr ""
<<<<<<< HEAD

#: templates/login.php:9
msgid ""
"If you did not change your password recently, your account may be "
"compromised!"
msgstr ""

#: templates/login.php:10
msgid "Please change your password to secure your account again."
msgstr ""

=======

#: templates/login.php:9
msgid ""
"If you did not change your password recently, your account may be "
"compromised!"
msgstr ""

#: templates/login.php:10
msgid "Please change your password to secure your account again."
msgstr ""

>>>>>>> d1c0f2a7
#: templates/login.php:15
msgid "Lost your password?"
msgstr "Hilang kata laluan?"

#: templates/login.php:27
msgid "remember"
msgstr "ingat"

#: templates/login.php:28
msgid "Log in"
msgstr "Log masuk"

#: templates/logout.php:1
msgid "You are logged out."
msgstr "Anda telah log keluar."

#: templates/part.pagenavi.php:3
msgid "prev"
msgstr "sebelum"

#: templates/part.pagenavi.php:20
msgid "next"
msgstr "seterus"

#: templates/verify.php:5
msgid "Security Warning!"
msgstr ""

#: templates/verify.php:6
msgid ""
"Please verify your password. <br/>For security reasons you may be "
"occasionally asked to enter your password again."
msgstr ""

#: templates/verify.php:16
msgid "Verify"
msgstr ""<|MERGE_RESOLUTION|>--- conflicted
+++ resolved
@@ -10,15 +10,9 @@
 msgstr ""
 "Project-Id-Version: ownCloud\n"
 "Report-Msgid-Bugs-To: http://bugs.owncloud.org/\n"
-<<<<<<< HEAD
-"POT-Creation-Date: 2012-10-16 02:04+0200\n"
-"PO-Revision-Date: 2012-10-16 00:05+0000\n"
-"Last-Translator: I Robot <thomas.mueller@tmit.eu>\n"
-=======
 "POT-Creation-Date: 2012-11-16 00:02+0100\n"
 "PO-Revision-Date: 2012-11-14 23:13+0000\n"
 "Last-Translator: I Robot <owncloud-bot@tmit.eu>\n"
->>>>>>> d1c0f2a7
 "Language-Team: Malay (Malaysia) (http://www.transifex.com/projects/p/owncloud/language/ms_MY/)\n"
 "MIME-Version: 1.0\n"
 "Content-Type: text/plain; charset=UTF-8\n"
@@ -26,15 +20,9 @@
 "Language: ms_MY\n"
 "Plural-Forms: nplurals=1; plural=0;\n"
 
-<<<<<<< HEAD
-#: ajax/vcategories/add.php:23 ajax/vcategories/delete.php:23
-msgid "Application name not provided."
-msgstr "nama applikasi tidak disediakan"
-=======
 #: ajax/vcategories/add.php:26 ajax/vcategories/edit.php:25
 msgid "Category type not provided."
 msgstr ""
->>>>>>> d1c0f2a7
 
 #: ajax/vcategories/add.php:30
 msgid "No category to add?"
@@ -43,127 +31,6 @@
 #: ajax/vcategories/add.php:37
 msgid "This category already exists: "
 msgstr "Kategori ini telah wujud"
-<<<<<<< HEAD
-
-#: js/js.js:238 templates/layout.user.php:49 templates/layout.user.php:50
-msgid "Settings"
-msgstr "Tetapan"
-
-#: js/js.js:670
-msgid "January"
-msgstr "Januari"
-
-#: js/js.js:670
-msgid "February"
-msgstr "Februari"
-
-#: js/js.js:670
-msgid "March"
-msgstr "Mac"
-
-#: js/js.js:670
-msgid "April"
-msgstr "April"
-
-#: js/js.js:670
-msgid "May"
-msgstr "Mei"
-
-#: js/js.js:670
-msgid "June"
-msgstr "Jun"
-
-#: js/js.js:671
-msgid "July"
-msgstr "Julai"
-
-#: js/js.js:671
-msgid "August"
-msgstr "Ogos"
-
-#: js/js.js:671
-msgid "September"
-msgstr "September"
-
-#: js/js.js:671
-msgid "October"
-msgstr "Oktober"
-
-#: js/js.js:671
-msgid "November"
-msgstr "November"
-
-#: js/js.js:671
-msgid "December"
-msgstr "Disember"
-
-#: js/oc-dialogs.js:123
-msgid "Choose"
-msgstr ""
-
-#: js/oc-dialogs.js:143 js/oc-dialogs.js:163
-msgid "Cancel"
-msgstr "Batal"
-
-#: js/oc-dialogs.js:159
-msgid "No"
-msgstr "Tidak"
-
-#: js/oc-dialogs.js:160
-msgid "Yes"
-msgstr "Ya"
-
-#: js/oc-dialogs.js:177
-msgid "Ok"
-msgstr "Ok"
-
-#: js/oc-vcategories.js:68
-msgid "No categories selected for deletion."
-msgstr "tiada kategori dipilih untuk penghapusan"
-
-#: js/oc-vcategories.js:68 js/share.js:114 js/share.js:121 js/share.js:497
-#: js/share.js:509
-msgid "Error"
-msgstr "Ralat"
-
-#: js/share.js:103
-msgid "Error while sharing"
-msgstr ""
-
-#: js/share.js:114
-msgid "Error while unsharing"
-msgstr ""
-
-#: js/share.js:121
-msgid "Error while changing permissions"
-msgstr ""
-
-#: js/share.js:130
-msgid "Shared with you and the group"
-msgstr ""
-
-#: js/share.js:130
-msgid "by"
-msgstr ""
-
-#: js/share.js:132
-msgid "Shared with you by"
-msgstr ""
-
-#: js/share.js:137
-msgid "Share with"
-msgstr ""
-
-#: js/share.js:142
-msgid "Share with link"
-msgstr ""
-
-#: js/share.js:143
-msgid "Password protect"
-msgstr ""
-
-#: js/share.js:147 templates/installation.php:42 templates/login.php:24
-=======
 
 #: ajax/vcategories/addToFavorites.php:26 ajax/vcategories/delete.php:27
 #: ajax/vcategories/favorites.php:24
@@ -319,82 +186,10 @@
 msgstr ""
 
 #: js/share.js:168 templates/installation.php:42 templates/login.php:24
->>>>>>> d1c0f2a7
 #: templates/verify.php:13
 msgid "Password"
 msgstr "Kata laluan"
 
-<<<<<<< HEAD
-#: js/share.js:152
-msgid "Set expiration date"
-msgstr ""
-
-#: js/share.js:153
-msgid "Expiration date"
-msgstr ""
-
-#: js/share.js:185
-msgid "Share via email:"
-msgstr ""
-
-#: js/share.js:187
-msgid "No people found"
-msgstr ""
-
-#: js/share.js:214
-msgid "Resharing is not allowed"
-msgstr ""
-
-#: js/share.js:250
-msgid "Shared in"
-msgstr ""
-
-#: js/share.js:250
-msgid "with"
-msgstr ""
-
-#: js/share.js:271
-msgid "Unshare"
-msgstr ""
-
-#: js/share.js:283
-msgid "can edit"
-msgstr ""
-
-#: js/share.js:285
-msgid "access control"
-msgstr ""
-
-#: js/share.js:288
-msgid "create"
-msgstr ""
-
-#: js/share.js:291
-msgid "update"
-msgstr ""
-
-#: js/share.js:294
-msgid "delete"
-msgstr ""
-
-#: js/share.js:297
-msgid "share"
-msgstr ""
-
-#: js/share.js:322 js/share.js:484
-msgid "Password protected"
-msgstr ""
-
-#: js/share.js:497
-msgid "Error unsetting expiration date"
-msgstr ""
-
-#: js/share.js:509
-msgid "Error setting expiration date"
-msgstr ""
-
-#: lostpassword/index.php:26
-=======
 #: js/share.js:173
 msgid "Set expiration date"
 msgstr ""
@@ -460,7 +255,6 @@
 msgstr ""
 
 #: lostpassword/controller.php:47
->>>>>>> d1c0f2a7
 msgid "ownCloud password reset"
 msgstr "Set semula kata lalaun ownCloud"
 
@@ -543,11 +337,7 @@
 
 #: templates/installation.php:23 templates/installation.php:31
 msgid "Security Warning"
-<<<<<<< HEAD
-msgstr ""
-=======
 msgstr "Amaran keselamatan"
->>>>>>> d1c0f2a7
 
 #: templates/installation.php:24
 msgid ""
@@ -615,13 +405,6 @@
 msgid "Finish setup"
 msgstr "Setup selesai"
 
-<<<<<<< HEAD
-#: templates/layout.guest.php:38
-msgid "web services under your control"
-msgstr "Perkhidmatan web di bawah kawalan anda"
-
-#: templates/layout.user.php:34
-=======
 #: templates/layout.guest.php:15 templates/layout.user.php:16
 msgid "Sunday"
 msgstr "Ahad"
@@ -703,14 +486,12 @@
 msgstr "Perkhidmatan web di bawah kawalan anda"
 
 #: templates/layout.user.php:44
->>>>>>> d1c0f2a7
 msgid "Log out"
 msgstr "Log keluar"
 
 #: templates/login.php:8
 msgid "Automatic logon rejected!"
 msgstr ""
-<<<<<<< HEAD
 
 #: templates/login.php:9
 msgid ""
@@ -722,19 +503,6 @@
 msgid "Please change your password to secure your account again."
 msgstr ""
 
-=======
-
-#: templates/login.php:9
-msgid ""
-"If you did not change your password recently, your account may be "
-"compromised!"
-msgstr ""
-
-#: templates/login.php:10
-msgid "Please change your password to secure your account again."
-msgstr ""
-
->>>>>>> d1c0f2a7
 #: templates/login.php:15
 msgid "Lost your password?"
 msgstr "Hilang kata laluan?"
