<?php $TRANSLATIONS = array(
<<<<<<< HEAD
"OpenID Changed" => "OpenID изменён",
"Invalid request" => "Неверный запрос",
=======
"Unable to load list from App Store" => "Загрузка из App Store запрещена",
"Email saved" => "Email сохранен",
"Invalid email" => "Неправильный Email",
"OpenID Changed" => "OpenID изменён",
"Invalid request" => "Неверный запрос",
"Authentication error" => "Ошибка авторизации",
>>>>>>> 46d6fd15
"Language changed" => "Язык изменён",
"Error" => "Ошибка",
"Disable" => "Отключить",
"Enable" => "Включить",
"Saving..." => "Сохранение...",
"__language_name__" => "Русский ",
<<<<<<< HEAD
=======
"Security Warning" => "Предупреждение безопасности",
"Cron" => "Задание",
"execute one task with each page loaded" => "Запускать задание при загрузке каждой страницы",
"cron.php is registered at a webcron service" => "cron.php зарегистрирован в webcron сервисе",
"use systems cron service" => "использовать системные задания",
>>>>>>> 46d6fd15
"Log" => "Журнал",
"More" => "Ещё",
"Add your App" => "Добавить приложение",
"Select an App" => "Выберите приложение",
"See application page at apps.owncloud.com" => "Смотрите дополнения на apps.owncloud.com",
"-licensed" => "-лицензия",
"by" => "от",
"Documentation" => "Документация",
"Managing Big Files" => "Управление большими файлами",
"Ask a question" => "Задать вопрос",
"Problems connecting to help database." => "Проблема соединения с базой данных помощи.",
"Go there manually." => "Войти самостоятельно.",
"Answer" => "Ответ",
"You use" => "Вы используете",
"of the available" => "из доступных",
"Desktop and Mobile Syncing Clients" => "Клиенты синхронизации для рабочих станций и мобильных устройств",
"Download" => "Загрузка",
"Your password got changed" => "Ваш пароль был изменён",
"Unable to change your password" => "Невозможно сменить пароль",
"Current password" => "Текущий пароль",
"New password" => "Новый пароль",
"show" => "показать",
"Change password" => "Сменить пароль",
"Email" => "e-mail",
"Your email address" => "Ваш адрес электронной почты",
"Fill in an email address to enable password recovery" => "Введите адрес электронной почты, чтобы появилась возможность восстановления пароля",
"Language" => "Язык",
"Help translate" => "Помочь с переводом",
"use this address to connect to your ownCloud in your file manager" => "используйте данный адрес для подключения к ownCloud в вашем файловом менеджере",
"Name" => "Имя",
"Password" => "Пароль",
"Groups" => "Группы",
"Create" => "Создать",
"Default Quota" => "Квота по умолчанию",
"Other" => "Другое",
<<<<<<< HEAD
=======
"Group Admin" => "Группа Администраторы",
>>>>>>> 46d6fd15
"Quota" => "Квота",
"Delete" => "Удалить"
);<|MERGE_RESOLUTION|>--- conflicted
+++ resolved
@@ -1,29 +1,21 @@
 <?php $TRANSLATIONS = array(
-<<<<<<< HEAD
-"OpenID Changed" => "OpenID изменён",
-"Invalid request" => "Неверный запрос",
-=======
 "Unable to load list from App Store" => "Загрузка из App Store запрещена",
 "Email saved" => "Email сохранен",
 "Invalid email" => "Неправильный Email",
 "OpenID Changed" => "OpenID изменён",
 "Invalid request" => "Неверный запрос",
 "Authentication error" => "Ошибка авторизации",
->>>>>>> 46d6fd15
 "Language changed" => "Язык изменён",
 "Error" => "Ошибка",
 "Disable" => "Отключить",
 "Enable" => "Включить",
 "Saving..." => "Сохранение...",
 "__language_name__" => "Русский ",
-<<<<<<< HEAD
-=======
 "Security Warning" => "Предупреждение безопасности",
 "Cron" => "Задание",
 "execute one task with each page loaded" => "Запускать задание при загрузке каждой страницы",
 "cron.php is registered at a webcron service" => "cron.php зарегистрирован в webcron сервисе",
 "use systems cron service" => "использовать системные задания",
->>>>>>> 46d6fd15
 "Log" => "Журнал",
 "More" => "Ещё",
 "Add your App" => "Добавить приложение",
@@ -59,10 +51,7 @@
 "Create" => "Создать",
 "Default Quota" => "Квота по умолчанию",
 "Other" => "Другое",
-<<<<<<< HEAD
-=======
 "Group Admin" => "Группа Администраторы",
->>>>>>> 46d6fd15
 "Quota" => "Квота",
 "Delete" => "Удалить"
 );