--- conflicted
+++ resolved
@@ -1,9 +1,6 @@
 <?php $TRANSLATIONS = array(
-<<<<<<< HEAD
-=======
 "Email saved" => "이메일 저장",
 "Invalid email" => "잘못된 이메일",
->>>>>>> 46d6fd15
 "OpenID Changed" => "OpenID 변경됨",
 "Invalid request" => "잘못된 요청",
 "Language changed" => "언어가 변경되었습니다",
