--- conflicted
+++ resolved
@@ -1,9 +1,6 @@
 <?php $TRANSLATIONS = array(
-<<<<<<< HEAD
-=======
 "Email saved" => "Електронската пошта е снимена",
 "Invalid email" => "Неисправна електронска пошта",
->>>>>>> 46d6fd15
 "OpenID Changed" => "OpenID сменето",
 "Invalid request" => "неправилно барање",
 "Language changed" => "Јазикот е сменет",
