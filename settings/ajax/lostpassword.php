<?php

// Init owncloud
require_once('../../lib/base.php');
OC_JSON::checkLoggedIn();
OCP\JSON::callCheck();

$l=OC_L10N::get('core');

// Get data
if( isset( $_POST['email'] ) && filter_var( $_POST['email'], FILTER_VALIDATE_EMAIL) ){
	$email=trim($_POST['email']);
	OC_Preferences::setValue(OC_User::getUser(),'settings','email',$email);
	OC_JSON::success(array("data" => array( "message" => $l->t("Email saved") )));
}else{
	OC_JSON::error(array("data" => array( "message" => $l->t("Invalid email") )));
<<<<<<< HEAD
}

?>
=======
}
>>>>>>> 46d6fd15
<|MERGE_RESOLUTION|>--- conflicted
+++ resolved
@@ -14,10 +14,4 @@
 	OC_JSON::success(array("data" => array( "message" => $l->t("Email saved") )));
 }else{
 	OC_JSON::error(array("data" => array( "message" => $l->t("Invalid email") )));
-<<<<<<< HEAD
-}
-
-?>
-=======
-}
->>>>>>> 46d6fd15
+}