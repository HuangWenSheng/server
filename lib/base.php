--- conflicted
+++ resolved
@@ -186,13 +186,8 @@
 		// redirect to https site if configured
 		if( OC_Config::getValue( "forcessl", false )){
 			ini_set("session.cookie_secure", "on");
-<<<<<<< HEAD
-			if(OC_Helper::serverProtocol()<>'https') {
-				$url = "https://". OC_Helper::serverHost() . $_SERVER['REQUEST_URI'];
-=======
 			if(OC_Request::serverProtocol()<>'https' and !OC::$CLI) {
 				$url = "https://". OC_Request::serverHost() . $_SERVER['REQUEST_URI'];
->>>>>>> 46d6fd15
 				header("Location: $url");
 				exit();
 			}
@@ -219,11 +214,8 @@
 
 				OC_Config::setValue('version',implode('.',OC_Util::getVersion()));
 				OC_App::checkAppsRequirements();
-<<<<<<< HEAD
-=======
 				// load all apps to also upgrade enabled apps
 				OC_App::loadApps();
->>>>>>> 46d6fd15
 			}
 		}
 	}
@@ -275,17 +267,10 @@
 		date_default_timezone_set('UTC');
 		ini_set('arg_separator.output','&amp;');
 
-<<<<<<< HEAD
-                // try to switch magic quotes off.
-                if(function_exists('set_magic_quotes_runtime')) {
-                        @set_magic_quotes_runtime(false);
-                }
-=======
 		// try to switch magic quotes off.
 		if(function_exists('set_magic_quotes_runtime')) {
 			@set_magic_quotes_runtime(false);
 		}
->>>>>>> 46d6fd15
 
 		//try to configure php to enable big file uploads.
 		//this doesn´t work always depending on the webserver and php configuration.
@@ -331,23 +316,6 @@
 
 		self::checkInstalled();
 		self::checkSSL();
-<<<<<<< HEAD
-
-                // CSRF protection
-                if(isset($_SERVER['HTTP_REFERER'])) $referer=$_SERVER['HTTP_REFERER']; else $referer='';
-                $refererhost=parse_url($referer);
-                if(isset($refererhost['host'])) $refererhost=$refererhost['host']; else $refererhost='';
-                $server=OC_Helper::serverHost();
-                $serverhost=explode(':',$server);
-                $serverhost=$serverhost['0']; 
-		if(($_SERVER['REQUEST_METHOD']=='POST') and ($refererhost<>$serverhost)) {
-			$url = OC_Helper::serverProtocol().'://'.$server.OC::$WEBROOT.'/index.php';
-			header("Location: $url");
-			exit();
-		}
-
-=======
->>>>>>> 46d6fd15
 		self::initSession();
 		self::initTemplateEngine();
 		self::checkUpgrade();
