--- conflicted
+++ resolved
@@ -261,13 +261,9 @@
 	}
 
 	static public function initMounts() {
-<<<<<<< HEAD
-		self::$mounts = new Mount\Manager();
-=======
 		if (!self::$mounts) {
 			self::$mounts = new Mount\Manager();
 		}
->>>>>>> 81b6cab9
 	}
 
 	/**
@@ -401,14 +397,10 @@
 	 * @param string $mountpoint
 	 */
 	static public function mount($class, $arguments, $mountpoint) {
-<<<<<<< HEAD
+		if (!self::$mounts) {
+			\OC_Util::setupFS();
+		}
 		$mount = new Mount\Mount($class, $mountpoint, $arguments, self::$loader);
-=======
-		if (!self::$mounts) {
-			\OC_Util::setupFS();
-		}
-		$mount = new Mount\Mount($class, $mountpoint, $arguments);
->>>>>>> 81b6cab9
 		self::$mounts->addMount($mount);
 	}
 
