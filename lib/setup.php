<?php

class DatabaseSetupException extends Exception
{
	private $hint;

	public function __construct($message, $hint, $code = 0, Exception $previous = null) {
		$this->hint = $hint;
		parent::__construct($message, $code, $previous);
	}

	public function __toString() {
		return __CLASS__ . ": [{$this->code}]: {$this->message} ({$this->hint})\n";
	}

	public function getHint() {
		return $this->hint;
	}
}

class OC_Setup {

	public static function getTrans(){
		return OC_L10N::get('lib');
	}

	public static function install($options) {
		$l = self::getTrans();

		$error = array();
		$dbtype = $options['dbtype'];

		if(empty($options['adminlogin'])) {
			$error[] = $l->t('Set an admin username.');
		}
		if(empty($options['adminpass'])) {
			$error[] = $l->t('Set an admin password.');
		}
		if(empty($options['directory'])) {
			$error[] = $l->t('Specify a data folder.');
		}

		if($dbtype == 'mysql' or $dbtype == 'pgsql' or $dbtype == 'oci' or $dbtype == 'mssql') { //mysql and postgresql needs more config options
			if($dbtype == 'mysql')
				$dbprettyname = 'MySQL';
			else if($dbtype == 'pgsql')
				$dbprettyname = 'PostgreSQL';
			else if ($dbtype == 'mssql')
				$dbprettyname = 'MS SQL Server';
			else
				$dbprettyname = 'Oracle';


			if(empty($options['dbuser'])) {
				$error[] = $l->t("%s enter the database username.", array($dbprettyname));
			}
			if(empty($options['dbname'])) {
				$error[] = $l->t("%s enter the database name.", array($dbprettyname));
			}
			if(substr_count($options['dbname'], '.') >= 1) {
				$error[] = $l->t("%s you may not use dots in the database name", array($dbprettyname));
			}
			if($dbtype != 'oci' && empty($options['dbhost'])) {
				$error[] = $l->t("%s set the database host.", array($dbprettyname));
			}
		}

		if(count($error) == 0) { //no errors, good
			$username = htmlspecialchars_decode($options['adminlogin']);
			$password = htmlspecialchars_decode($options['adminpass']);
			$datadir = htmlspecialchars_decode($options['directory']);

			//use sqlite3 when available, otherise sqlite2 will be used.
			if($dbtype=='sqlite' and class_exists('SQLite3')) {
				$dbtype='sqlite3';
			}

			//generate a random salt that is used to salt the local user passwords
			$salt = OC_Util::generate_random_bytes(30);
			OC_Config::setValue('passwordsalt', $salt);

			//write the config file
			OC_Config::setValue('datadirectory', $datadir);
			OC_Config::setValue('dbtype', $dbtype);
			OC_Config::setValue('version', implode('.', OC_Util::getVersion()));
			if($dbtype == 'mysql') {
				$dbuser = $options['dbuser'];
				$dbpass = $options['dbpass'];
				$dbname = $options['dbname'];
				$dbhost = $options['dbhost'];
				$dbtableprefix = isset($options['dbtableprefix']) ? $options['dbtableprefix'] : 'oc_';

				OC_Config::setValue('dbname', $dbname);
				OC_Config::setValue('dbhost', $dbhost);
				OC_Config::setValue('dbtableprefix', $dbtableprefix);

				try {
					self::setupMySQLDatabase($dbhost, $dbuser, $dbpass, $dbname, $dbtableprefix, $username);
				} catch (DatabaseSetupException $e) {
					$error[] = array(
						'error' => $e->getMessage(),
						'hint' => $e->getHint()
					);
					return($error);
				} catch (Exception $e) {
					$error[] = array(
						'error' => $e->getMessage(),
						'hint' => ''
					);
					return($error);
				}
			}
			elseif($dbtype == 'pgsql') {
				$dbuser = $options['dbuser'];
				$dbpass = $options['dbpass'];
				$dbname = $options['dbname'];
				$dbhost = $options['dbhost'];
				$dbtableprefix = isset($options['dbtableprefix']) ? $options['dbtableprefix'] : 'oc_';

				OC_Config::setValue('dbname', $dbname);
				OC_Config::setValue('dbhost', $dbhost);
				OC_Config::setValue('dbtableprefix', $dbtableprefix);

				try {
					self::setupPostgreSQLDatabase($dbhost, $dbuser, $dbpass, $dbname, $dbtableprefix, $username);
				} catch (Exception $e) {
					$error[] = array(
						'error' => $l->t('PostgreSQL username and/or password not valid'),
						'hint' => $l->t('You need to enter either an existing account or the administrator.')
					);
					return $error;
				}
			}
			elseif($dbtype == 'oci') {
				$dbuser = $options['dbuser'];
				$dbpass = $options['dbpass'];
				$dbname = $options['dbname'];
				$dbtablespace = $options['dbtablespace'];
				$dbhost = isset($options['dbhost'])?$options['dbhost']:'';
				$dbtableprefix = isset($options['dbtableprefix']) ? $options['dbtableprefix'] : 'oc_';

				OC_Config::setValue('dbname', $dbname);
				OC_Config::setValue('dbtablespace', $dbtablespace);
				OC_Config::setValue('dbhost', $dbhost);
				OC_Config::setValue('dbtableprefix', $dbtableprefix);

				try {
					self::setupOCIDatabase($dbhost, $dbuser, $dbpass, $dbname, $dbtableprefix, $dbtablespace, $username);
				} catch (Exception $e) {
					$error[] = array(
						'error' => $l->t('Oracle username and/or password not valid'),
						'hint' => $l->t('You need to enter either an existing account or the administrator.')
					);
					return $error;
				}
			}
			elseif ($dbtype == 'mssql') {
				$dbuser = $options['dbuser'];
				$dbpass = $options['dbpass'];
				$dbname = $options['dbname'];
				$dbhost = $options['dbhost'];
				$dbtableprefix = isset($options['dbtableprefix']) ? $options['dbtableprefix'] : 'oc_';

				OC_Config::setValue('dbname', $dbname);
				OC_Config::setValue('dbhost', $dbhost);
				OC_Config::setValue('dbuser', $dbuser);
				OC_Config::setValue('dbpassword', $dbpass);
				OC_Config::setValue('dbtableprefix', $dbtableprefix);

				try {
					self::setupMSSQLDatabase($dbhost, $dbuser, $dbpass, $dbname, $dbtableprefix);
				} catch (Exception $e) {
					$error[] = array(
						'error' => 'MS SQL username and/or password not valid',
						'hint' => 'You need to enter either an existing account or the administrator.'
					);
					return $error;
				}
			}
			else {
				//delete the old sqlite database first, might cause infinte loops otherwise
				if(file_exists("$datadir/owncloud.db")) {
					unlink("$datadir/owncloud.db");
				}
				//in case of sqlite, we can always fill the database
				OC_DB::createDbFromStructure('db_structure.xml');
			}

			//create the user and group
			try {
				OC_User::createUser($username, $password);
			}
			catch(Exception $exception) {
				$error[] = $exception->getMessage();
			}

			if(count($error) == 0) {
				OC_Appconfig::setValue('core', 'installedat', microtime(true));
				OC_Appconfig::setValue('core', 'lastupdatedat', microtime(true));
				OC_AppConfig::setValue('core', 'remote_core.css', '/core/minimizer.php');
				OC_AppConfig::setValue('core', 'remote_core.js', '/core/minimizer.php');

				OC_Group::createGroup('admin');
				OC_Group::addToGroup($username, 'admin');
				OC_User::login($username, $password);

				//guess what this does
				OC_Installer::installShippedApps();

				//create htaccess files for apache hosts
				if (isset($_SERVER['SERVER_SOFTWARE']) && strstr($_SERVER['SERVER_SOFTWARE'], 'Apache')) {
					self::createHtaccess();
				}

				//and we are done
				OC_Config::setValue('installed', true);
			}
		}

		return $error;
	}

	private static function setupMySQLDatabase($dbhost, $dbuser, $dbpass, $dbname, $dbtableprefix, $username) {
		//check if the database user has admin right
		$l = self::getTrans();
		$connection = @mysql_connect($dbhost, $dbuser, $dbpass);
		if(!$connection) {
			throw new DatabaseSetupException($l->t('MySQL username and/or password not valid'),
				$l->t('You need to enter either an existing account or the administrator.'));
		}
		$oldUser=OC_Config::getValue('dbuser', false);

		//this should be enough to check for admin rights in mysql
		$query="SELECT user FROM mysql.user WHERE user='$dbuser'";
		if(mysql_query($query, $connection)) {
			//use the admin login data for the new database user

			//add prefix to the mysql user name to prevent collisions
			$dbusername=substr('oc_'.$username, 0, 16);
			if($dbusername!=$oldUser) {
				//hash the password so we don't need to store the admin config in the config file
				$dbpassword=md5(time().$dbpass);

				self::createDBUser($dbusername, $dbpassword, $connection);

				OC_Config::setValue('dbuser', $dbusername);
				OC_Config::setValue('dbpassword', $dbpassword);
			}

			//create the database
			self::createMySQLDatabase($dbname, $dbusername, $connection);
		}
		else {
			if($dbuser!=$oldUser) {
				OC_Config::setValue('dbuser', $dbuser);
				OC_Config::setValue('dbpassword', $dbpass);
			}

			//create the database
			self::createMySQLDatabase($dbname, $dbuser, $connection);
		}

		//fill the database if needed
		$query="select count(*) from information_schema.tables'
			.' where table_schema='$dbname' AND table_name = '{$dbtableprefix}users';";
		$result = mysql_query($query, $connection);
		if($result) {
			$row=mysql_fetch_row($result);
		}
		if(!$result or $row[0]==0) {
			OC_DB::createDbFromStructure('db_structure.xml');
		}
		mysql_close($connection);
	}

	private static function createMySQLDatabase($name, $user, $connection) {
		//we cant use OC_BD functions here because we need to connect as the administrative user.
		$l = self::getTrans();
		$query = "CREATE DATABASE IF NOT EXISTS  `$name`";
		$result = mysql_query($query, $connection);
		if(!$result) {
			$entry = $l->t('DB Error: "%s"', array(mysql_error($connection))) . '<br />';
			$entry .= $l->t('Offending command was: "%s"', array($query)) . '<br />';
			\OC_Log::write('setup.mssql', $entry, \OC_Log::WARN);
		}
		$query="GRANT ALL PRIVILEGES ON  `$name` . * TO  '$user'";
<<<<<<< HEAD
		//this query will fail if there aren't the right permissions, ignore the error
		mysql_query($query, $connection);
=======
		//this query will fail if there aren't the right permissons, ignore the error
		$result = mysql_query($query, $connection);
>>>>>>> 9058d398
	}

	private static function createDBUser($name, $password, $connection) {
		// we need to create 2 accounts, one for global use and one for local user. if we don't specify the local one,
		// the anonymous user would take precedence when there is one.
		$l = self::getTrans();
		$query = "CREATE USER '$name'@'localhost' IDENTIFIED BY '$password'";
		$result = mysql_query($query, $connection);
		if (!$result) {
			throw new DatabaseSetupException($l->t("MySQL user '%s'@'localhost' exists already.",
				array($name)), $l->t("Drop this user from MySQL", array($name)));
		}
		$query = "CREATE USER '$name'@'%' IDENTIFIED BY '$password'";
		$result = mysql_query($query, $connection);
		if (!$result) {
			throw new DatabaseSetupException($l->t("MySQL user '%s'@'%%' already exists", array($name)),
				$l->t("Drop this user from MySQL."));
		}
	}

	private static function setupPostgreSQLDatabase($dbhost, $dbuser, $dbpass, $dbname, $dbtableprefix, $username) {
		$e_host = addslashes($dbhost);
		$e_user = addslashes($dbuser);
		$e_password = addslashes($dbpass);
		$l = self::getTrans();

		//check if the database user has admin rights
		$connection_string = "host='$e_host' dbname=postgres user='$e_user' password='$e_password'";
		$connection = @pg_connect($connection_string);
		if(!$connection) {
			throw new Exception($l->t('PostgreSQL username and/or password not valid'));
		}
		$e_user = pg_escape_string($dbuser);
		//check for roles creation rights in postgresql
		$query="SELECT 1 FROM pg_roles WHERE rolcreaterole=TRUE AND rolname='$e_user'";
		$result = pg_query($connection, $query);
		if($result and pg_num_rows($result) > 0) {
			//use the admin login data for the new database user

			//add prefix to the postgresql user name to prevent collisions
			$dbusername='oc_'.$username;
			//create a new password so we don't need to store the admin config in the config file
			$dbpassword=md5(time());

			self::pg_createDBUser($dbusername, $dbpassword, $connection);

			OC_Config::setValue('dbuser', $dbusername);
			OC_Config::setValue('dbpassword', $dbpassword);

			//create the database
			self::pg_createDatabase($dbname, $dbusername, $connection);
		}
		else {
			OC_Config::setValue('dbuser', $dbuser);
			OC_Config::setValue('dbpassword', $dbpass);

			//create the database
			self::pg_createDatabase($dbname, $dbuser, $connection);
		}

		// the connection to dbname=postgres is not needed anymore
		pg_close($connection);

		// connect to the ownCloud database (dbname=$dbname) and check if it needs to be filled
		$dbuser = OC_Config::getValue('dbuser');
		$dbpass = OC_Config::getValue('dbpassword');

		$e_host = addslashes($dbhost);
		$e_dbname = addslashes($dbname);
		$e_user = addslashes($dbuser);
		$e_password = addslashes($dbpass);

		$connection_string = "host='$e_host' dbname='$e_dbname' user='$e_user' password='$e_password'";
		$connection = @pg_connect($connection_string);
		if(!$connection) {
			throw new Exception($l->t('PostgreSQL username and/or password not valid'));
		}
		$query = "select count(*) FROM pg_class WHERE relname='{$dbtableprefix}users' limit 1";
		$result = pg_query($connection, $query);
		if($result) {
			$row = pg_fetch_row($result);
		}
		if(!$result or $row[0]==0) {
			OC_DB::createDbFromStructure('db_structure.xml');
		}
	}

	private static function pg_createDatabase($name, $user, $connection) {

		//we cant use OC_BD functions here because we need to connect as the administrative user.
		$l = self::getTrans();
		$e_name = pg_escape_string($name);
		$e_user = pg_escape_string($user);
		$query = "select datname from pg_database where datname = '$e_name'";
		$result = pg_query($connection, $query);
		if(!$result) {
			$entry = $l->t('DB Error: "%s"', array(pg_last_error($connection))) . '<br />';
			$entry .= $l->t('Offending command was: "%s"', array($query)) . '<br />';
			\OC_Log::write('setup.pg', $entry, \OC_Log::WARN);
		}
		if(! pg_fetch_row($result)) {
			//The database does not exists... let's create it
			$query = "CREATE DATABASE \"$e_name\" OWNER \"$e_user\"";
			$result = pg_query($connection, $query);
			if(!$result) {
				$entry = $l->t('DB Error: "%s"', array(pg_last_error($connection))) . '<br />';
				$entry .= $l->t('Offending command was: "%s"', array($query)) . '<br />';
				\OC_Log::write('setup.pg', $entry, \OC_Log::WARN);
			}
			else {
				$query = "REVOKE ALL PRIVILEGES ON DATABASE \"$e_name\" FROM PUBLIC";
				pg_query($connection, $query);
			}
		}
	}

	private static function pg_createDBUser($name, $password, $connection) {
		$l = self::getTrans();
		$e_name = pg_escape_string($name);
		$e_password = pg_escape_string($password);
		$query = "select * from pg_roles where rolname='$e_name';";
		$result = pg_query($connection, $query);
		if(!$result) {
			$entry = $l->t('DB Error: "%s"', array(pg_last_error($connection))) . '<br />';
			$entry .= $l->t('Offending command was: "%s"', array($query)) . '<br />';
			\OC_Log::write('setup.pg', $entry, \OC_Log::WARN);
		}

		if(! pg_fetch_row($result)) {
			//user does not exists let's create it :)
			$query = "CREATE USER \"$e_name\" CREATEDB PASSWORD '$e_password';";
			$result = pg_query($connection, $query);
			if(!$result) {
				$entry = $l->t('DB Error: "%s"', array(pg_last_error($connection))) . '<br />';
				$entry .= $l->t('Offending command was: "%s"', array($query)) . '<br />';
				\OC_Log::write('setup.pg', $entry, \OC_Log::WARN);
			}
		}
		else { // change password of the existing role
			$query = "ALTER ROLE \"$e_name\" WITH PASSWORD '$e_password';";
			$result = pg_query($connection, $query);
			if(!$result) {
				$entry = $l->t('DB Error: "%s"', array(pg_last_error($connection))) . '<br />';
				$entry .= $l->t('Offending command was: "%s"', array($query)) . '<br />';
				\OC_Log::write('setup.pg', $entry, \OC_Log::WARN);
			}
		}
	}

	private static function setupOCIDatabase($dbhost, $dbuser, $dbpass, $dbname, $dbtableprefix, $dbtablespace,
		$username) {
		$l = self::getTrans();
		$e_host = addslashes($dbhost);
		$e_dbname = addslashes($dbname);
		//check if the database user has admin right
		if ($e_host == '') {
			$easy_connect_string = $e_dbname; // use dbname as easy connect name
		} else {
			$easy_connect_string = '//'.$e_host.'/'.$e_dbname;
		}
		$connection = @oci_connect($dbuser, $dbpass, $easy_connect_string);
		if(!$connection) {
			$e = oci_error();
			throw new Exception($l->t('Oracle username and/or password not valid'));
		}
		//check for roles creation rights in oracle

		$query="SELECT count(*) FROM user_role_privs, role_sys_privs'
			.' WHERE user_role_privs.granted_role = role_sys_privs.role AND privilege = 'CREATE ROLE'";
		$stmt = oci_parse($connection, $query);
		if (!$stmt) {
			$entry = $l->t('DB Error: "%s"', array(oci_last_error($connection))) . '<br />';
			$entry .= $l->t('Offending command was: "%s"', array($query)) . '<br />';
			\OC_Log::write('setup.oci', $entry, \OC_Log::WARN);
		}
		$result = oci_execute($stmt);
		if($result) {
			$row = oci_fetch_row($stmt);
		}
		if($result and $row[0] > 0) {
			//use the admin login data for the new database user

			//add prefix to the oracle user name to prevent collisions
			$dbusername='oc_'.$username;
			//create a new password so we don't need to store the admin config in the config file
			$dbpassword=md5(time().$dbpass);

			//oracle passwords are treated as identifiers:
			//  must start with aphanumeric char
			//  needs to be shortened to 30 bytes, as the two " needed to escape the identifier count towards the identifier length.
			$dbpassword=substr($dbpassword, 0, 30);

			self::oci_createDBUser($dbusername, $dbpassword, $dbtablespace, $connection);

			OC_Config::setValue('dbuser', $dbusername);
			OC_Config::setValue('dbname', $dbusername);
			OC_Config::setValue('dbpassword', $dbpassword);

			//create the database not neccessary, oracle implies user = schema
			//self::oci_createDatabase($dbname, $dbusername, $connection);
		} else {

			OC_Config::setValue('dbuser', $dbuser);
			OC_Config::setValue('dbname', $dbname);
			OC_Config::setValue('dbpassword', $dbpass);

			//create the database not neccessary, oracle implies user = schema
			//self::oci_createDatabase($dbname, $dbuser, $connection);
		}

		//FIXME check tablespace exists: select * from user_tablespaces

		// the connection to dbname=oracle is not needed anymore
		oci_close($connection);

		// connect to the oracle database (schema=$dbuser) an check if the schema needs to be filled
		$dbuser = OC_Config::getValue('dbuser');
		//$dbname = OC_Config::getValue('dbname');
		$dbpass = OC_Config::getValue('dbpassword');

		$e_host = addslashes($dbhost);
		$e_dbname = addslashes($dbname);

		if ($e_host == '') {
			$easy_connect_string = $e_dbname; // use dbname as easy connect name
		} else {
			$easy_connect_string = '//'.$e_host.'/'.$e_dbname;
		}
		$connection = @oci_connect($dbuser, $dbpass, $easy_connect_string);
		if(!$connection) {
			throw new Exception($l->t('Oracle username and/or password not valid'));
		}
		$query = "SELECT count(*) FROM user_tables WHERE table_name = :un";
		$stmt = oci_parse($connection, $query);
		$un = $dbtableprefix.'users';
		oci_bind_by_name($stmt, ':un', $un);
		if (!$stmt) {
			$entry = $l->t('DB Error: "%s"', array(oci_error($connection))) . '<br />';
			$entry .= $l->t('Offending command was: "%s"', array($query)) . '<br />';
			\OC_Log::write('setup.oci', $entry, \OC_Log::WARN);
		}
		$result = oci_execute($stmt);

		if($result) {
			$row = oci_fetch_row($stmt);
		}
		if(!$result or $row[0]==0) {
			OC_DB::createDbFromStructure('db_structure.xml');
		}
	}

	/**
	 *
	 * @param String $name
	 * @param String $password
	 * @param String $tablespace
	 * @param resource $connection
	 */
	private static function oci_createDBUser($name, $password, $tablespace, $connection) {
		$l = self::getTrans();
		$query = "SELECT * FROM all_users WHERE USERNAME = :un";
		$stmt = oci_parse($connection, $query);
		if (!$stmt) {
			$entry = $l->t('DB Error: "%s"', array(oci_error($connection))) . '<br />';
			$entry .= $l->t('Offending command was: "%s"', array($query)) . '<br />';
			\OC_Log::write('setup.oci', $entry, \OC_Log::WARN);
		}
		oci_bind_by_name($stmt, ':un', $name);
		$result = oci_execute($stmt);
		if(!$result) {
			$entry = $l->t('DB Error: "%s"', array(oci_error($connection))) . '<br />';
			$entry .= $l->t('Offending command was: "%s"', array($query)) . '<br />';
			\OC_Log::write('setup.oci', $entry, \OC_Log::WARN);
		}

		if(! oci_fetch_row($stmt)) {
			//user does not exists let's create it :)
			//password must start with alphabetic character in oracle
			$query = 'CREATE USER '.$name.' IDENTIFIED BY "'.$password.'" DEFAULT TABLESPACE '.$tablespace; //TODO set default tablespace
			$stmt = oci_parse($connection, $query);
			if (!$stmt) {
				$entry = $l->t('DB Error: "%s"', array(oci_error($connection))) . '<br />';
				$entry .= $l->t('Offending command was: "%s"', array($query)) . '<br />';
				\OC_Log::write('setup.oci', $entry, \OC_Log::WARN);
			}
			//oci_bind_by_name($stmt, ':un', $name);
			$result = oci_execute($stmt);
			if(!$result) {
				$entry = $l->t('DB Error: "%s"', array(oci_error($connection))) . '<br />';
				$entry .= $l->t('Offending command was: "%s", name: %s, password: %s',
					array($query, $name, $password)) . '<br />';
				\OC_Log::write('setup.oci', $entry, \OC_Log::WARN);
			}
		} else { // change password of the existing role
			$query = "ALTER USER :un IDENTIFIED BY :pw";
			$stmt = oci_parse($connection, $query);
			if (!$stmt) {
				$entry = $l->t('DB Error: "%s"', array(oci_error($connection))) . '<br />';
				$entry .= $l->t('Offending command was: "%s"', array($query)) . '<br />';
				\OC_Log::write('setup.oci', $entry, \OC_Log::WARN);
			}
			oci_bind_by_name($stmt, ':un', $name);
			oci_bind_by_name($stmt, ':pw', $password);
			$result = oci_execute($stmt);
			if(!$result) {
				$entry = $l->t('DB Error: "%s"', array(oci_error($connection))) . '<br />';
				$entry .= $l->t('Offending command was: "%s"', array($query)) . '<br />';
				\OC_Log::write('setup.oci', $entry, \OC_Log::WARN);
			}
		}
		// grant necessary roles
		$query = 'GRANT CREATE SESSION, CREATE TABLE, CREATE SEQUENCE, CREATE TRIGGER, UNLIMITED TABLESPACE TO '.$name;
		$stmt = oci_parse($connection, $query);
		if (!$stmt) {
			$entry = $l->t('DB Error: "%s"', array(oci_error($connection))) . '<br />';
			$entry .= $l->t('Offending command was: "%s"', array($query)) . '<br />';
			\OC_Log::write('setup.oci', $entry, \OC_Log::WARN);
		}
		$result = oci_execute($stmt);
		if(!$result) {
			$entry = $l->t('DB Error: "%s"', array(oci_error($connection))) . '<br />';
			$entry .= $l->t('Offending command was: "%s", name: %s, password: %s',
				array($query, $name, $password)) . '<br />';
			\OC_Log::write('setup.oci', $entry, \OC_Log::WARN);
		}
	}

	private static function setupMSSQLDatabase($dbhost, $dbuser, $dbpass, $dbname, $dbtableprefix) {
		$l = self::getTrans();

		//check if the database user has admin right
		$masterConnectionInfo = array( "Database" => "master", "UID" => $dbuser, "PWD" => $dbpass);

		$masterConnection = @sqlsrv_connect($dbhost, $masterConnectionInfo);
		if(!$masterConnection) {
			$entry = null;
			if( ($errors = sqlsrv_errors() ) != null) {
				$entry='DB Error: "'.print_r(sqlsrv_errors()).'"<br />';
			} else {
				$entry = '';
			}
			throw new Exception($l->t('MS SQL username and/or password not valid: $s', array($entry)));
		}

		OC_Config::setValue('dbuser', $dbuser);
		OC_Config::setValue('dbpassword', $dbpass);

		self::mssql_createDBLogin($dbuser, $dbpass, $masterConnection);

		self::mssql_createDatabase($dbname, $masterConnection);

		self::mssql_createDBUser($dbuser, $dbname, $masterConnection);

		sqlsrv_close($masterConnection);

		self::mssql_createDatabaseStructure($dbhost, $dbname, $dbuser, $dbpass, $dbtableprefix);
	}

	private static function mssql_createDBLogin($name, $password, $connection) {
		$query = "SELECT * FROM master.sys.server_principals WHERE name = '".$name."';";
		$result = sqlsrv_query($connection, $query);
		if ($result === false) {
			if ( ($errors = sqlsrv_errors() ) != null) {
				$entry='DB Error: "'.print_r(sqlsrv_errors()).'"<br />';
			} else {
				$entry = '';
			}
			$entry.='Offending command was: '.$query.'<br />';
			\OC_Log::write('setup.mssql', $entry, \OC_Log::WARN);
		} else {
			$row = sqlsrv_fetch_array($result);

			if ($row === false) {
				if ( ($errors = sqlsrv_errors() ) != null) {
					$entry='DB Error: "'.print_r(sqlsrv_errors()).'"<br />';
				} else {
					$entry = '';
				}
				$entry.='Offending command was: '.$query.'<br />';
				\OC_Log::write('setup.mssql', $entry, \OC_Log::WARN);
			} else {
				if ($row == null) {
					$query = "CREATE LOGIN [".$name."] WITH PASSWORD = '".$password."';";
					$result = sqlsrv_query($connection, $query);
					if (!$result or $result === false) {
						if ( ($errors = sqlsrv_errors() ) != null) {
							$entry='DB Error: "'.print_r(sqlsrv_errors()).'"<br />';
						} else {
							$entry = '';
						}
						$entry.='Offending command was: '.$query.'<br />';
						\OC_Log::write('setup.mssql', $entry, \OC_Log::WARN);
					}
				}
			}
		}
	}

	private static function mssql_createDBUser($name, $dbname, $connection) {
		$query = "SELECT * FROM [".$dbname."].sys.database_principals WHERE name = '".$name."';";
		$result = sqlsrv_query($connection, $query);
		if ($result === false) {
			if ( ($errors = sqlsrv_errors() ) != null) {
				$entry='DB Error: "'.print_r(sqlsrv_errors()).'"<br />';
			} else {
				$entry = '';
			}
			$entry.='Offending command was: '.$query.'<br />';
			\OC_Log::write('setup.mssql', $entry, \OC_Log::WARN);
		} else {
			$row = sqlsrv_fetch_array($result);

			if ($row === false) {
				if ( ($errors = sqlsrv_errors() ) != null) {
					$entry='DB Error: "'.print_r(sqlsrv_errors()).'"<br />';
				} else {
					$entry = '';
				}
				$entry.='Offending command was: '.$query.'<br />';
				\OC_Log::write('setup.mssql', $entry, \OC_Log::WARN);
			} else {
				if ($row == null) {
					$query = "USE [".$dbname."]; CREATE USER [".$name."] FOR LOGIN [".$name."];";
					$result = sqlsrv_query($connection, $query);
					if (!$result || $result === false) {
						if ( ($errors = sqlsrv_errors() ) != null) {
							$entry = 'DB Error: "'.print_r(sqlsrv_errors()).'"<br />';
						} else {
							$entry = '';
						}
						$entry.='Offending command was: '.$query.'<br />';
						\OC_Log::write('setup.mssql', $entry, \OC_Log::WARN);
					}
				}

				$query = "USE [".$dbname."]; EXEC sp_addrolemember 'db_owner', '".$name."';";
				$result = sqlsrv_query($connection, $query);
				if (!$result || $result === false) {
					if ( ($errors = sqlsrv_errors() ) != null) {
						$entry='DB Error: "'.print_r(sqlsrv_errors()).'"<br />';
					} else {
						$entry = '';
					}
					$entry.='Offending command was: '.$query.'<br />';
					\OC_Log::write('setup.mssql', $entry, \OC_Log::WARN);
				}
			}
		}
	}

	private static function mssql_createDatabase($dbname, $connection) {
		$query = "CREATE DATABASE [".$dbname."];";
		$result = sqlsrv_query($connection, $query);
		if (!$result || $result === false) {
			if ( ($errors = sqlsrv_errors() ) != null) {
				$entry='DB Error: "'.print_r(sqlsrv_errors()).'"<br />';
			} else {
				$entry = '';
			}
			$entry.='Offending command was: '.$query.'<br />';
			\OC_Log::write('setup.mssql', $entry, \OC_Log::WARN);
		}
	}

	private static function mssql_createDatabaseStructure($dbhost, $dbname, $dbuser, $dbpass, $dbtableprefix) {
		$connectionInfo = array( "Database" => $dbname, "UID" => $dbuser, "PWD" => $dbpass);

		$connection = @sqlsrv_connect($dbhost, $connectionInfo);

		//fill the database if needed
		$query = "SELECT * FROM INFORMATION_SCHEMA.TABLES WHERE TABLE_SCHEMA = '{$dbname}' AND TABLE_NAME = '{$dbtableprefix}users'";
		$result = sqlsrv_query($connection, $query);
		if ($result === false) {
			if ( ($errors = sqlsrv_errors() ) != null) {
				$entry='DB Error: "'.print_r(sqlsrv_errors()).'"<br />';
			} else {
				$entry = '';
			}
			$entry.='Offending command was: '.$query.'<br />';
			\OC_Log::write('setup.mssql', $entry, \OC_Log::WARN);
		} else {
			$row = sqlsrv_fetch_array($result);

			if ($row === false) {
				if ( ($errors = sqlsrv_errors() ) != null) {
					$entry='DB Error: "'.print_r(sqlsrv_errors()).'"<br />';
				} else {
					$entry = '';
				}
				$entry.='Offending command was: '.$query.'<br />';
				\OC_Log::write('setup.mssql', $entry, \OC_Log::WARN);
			} else {
				if ($row == null) {
					OC_DB::createDbFromStructure('db_structure.xml');
				}
			}
		}

		sqlsrv_close($connection);
	}

	/**
	 * create .htaccess files for apache hosts
	 */
	private static function createHtaccess() {
		$content = "<IfModule mod_fcgid.c>\n";
		$content.= "<IfModule mod_setenvif.c>\n";
		$content.= "<IfModule mod_headers.c>\n";
		$content.= "SetEnvIfNoCase ^Authorization$ \"(.+)\" XAUTHORIZATION=$1\n";
		$content.= "RequestHeader set XAuthorization %{XAUTHORIZATION}e env=XAUTHORIZATION\n";
		$content.= "</IfModule>\n";
		$content.= "</IfModule>\n";
		$content.= "</IfModule>\n";
		$content.= "ErrorDocument 403 ".OC::$WEBROOT."/core/templates/403.php\n";//custom 403 error page
		$content.= "ErrorDocument 404 ".OC::$WEBROOT."/core/templates/404.php\n";//custom 404 error page
		$content.= "<IfModule mod_php5.c>\n";
		$content.= "php_value upload_max_filesize 512M\n";//upload limit
		$content.= "php_value post_max_size 512M\n";
		$content.= "php_value memory_limit 512M\n";
		$content.= "<IfModule env_module>\n";
		$content.= "  SetEnv htaccessWorking true\n";
		$content.= "</IfModule>\n";
		$content.= "</IfModule>\n";
		$content.= "<IfModule mod_rewrite.c>\n";
		$content.= "RewriteEngine on\n";
		$content.= "RewriteRule .* - [env=HTTP_AUTHORIZATION:%{HTTP:Authorization}]\n";
		$content.= "RewriteRule ^.well-known/host-meta /public.php?service=host-meta [QSA,L]\n";
		$content.= "RewriteRule ^.well-known/carddav /remote.php/carddav/ [R]\n";
		$content.= "RewriteRule ^.well-known/caldav /remote.php/caldav/ [R]\n";
		$content.= "RewriteRule ^apps/([^/]*)/(.*\.(css|php))$ index.php?app=$1&getfile=$2 [QSA,L]\n";
		$content.= "RewriteRule ^remote/(.*) remote.php [QSA,L]\n";
		$content.= "</IfModule>\n";
		$content.= "<IfModule mod_mime.c>\n";
		$content.= "AddType image/svg+xml svg svgz\n";
		$content.= "AddEncoding gzip svgz\n";
		$content.= "</IfModule>\n";
		$content.= "Options -Indexes\n";
		@file_put_contents(OC::$SERVERROOT.'/.htaccess', $content); //supress errors in case we don't have permissions for it

		self::protectDataDirectory();
	}

	public static function protectDataDirectory() {
		$content = "deny from all\n";
		$content.= "IndexIgnore *";
		file_put_contents(OC_Config::getValue('datadirectory', OC::$SERVERROOT.'/data').'/.htaccess', $content);
		file_put_contents(OC_Config::getValue('datadirectory', OC::$SERVERROOT.'/data').'/index.html', '');
	}

	/**
	 * @brief Post installation checks
	 */
	public static function postSetupCheck($params) {
		// setup was successful -> webdav testing now
		$l = self::getTrans();
		if (OC_Util::isWebDAVWorking()) {
			header("Location: ".OC::$WEBROOT.'/');
		} else {

			$error = $l->t('Your web server is not yet properly setup to allow files'
				.' synchronization because the WebDAV interface seems to be broken.');
			$hint = $l->t('Please double check the <a href=\'%s\'>installation guides</a>.',
				'http://doc.owncloud.org/server/5.0/admin_manual/installation.html');

			$tmpl = new OC_Template('', 'error', 'guest');
			$tmpl->assign('errors', array(1 => array('error' => $error, 'hint' => $hint)), false);
			$tmpl->printPage();
			exit();
		}
	}
}<|MERGE_RESOLUTION|>--- conflicted
+++ resolved
@@ -284,13 +284,9 @@
 			\OC_Log::write('setup.mssql', $entry, \OC_Log::WARN);
 		}
 		$query="GRANT ALL PRIVILEGES ON  `$name` . * TO  '$user'";
-<<<<<<< HEAD
+
 		//this query will fail if there aren't the right permissions, ignore the error
 		mysql_query($query, $connection);
-=======
-		//this query will fail if there aren't the right permissons, ignore the error
-		$result = mysql_query($query, $connection);
->>>>>>> 9058d398
 	}
 
 	private static function createDBUser($name, $password, $connection) {
