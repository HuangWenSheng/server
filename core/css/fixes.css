/* ---- BROWSER-SPECIFIC FIXES ---- */

/* remove dotted outlines in Firefox */
::-moz-focus-inner {
	border: 0;
}

/* fix height of select boxes for OS X */
select {
	height: 32px;
}

/* deactivate show password toggle for IE. Does not work for 8 and 9+ have their own implementation. */
.ie #show, .ie #show+label {
	display: none;
	visibility: hidden;
<<<<<<< HEAD
}

/* fix installation screen rendering issue for IE8+9 */
.lte9 #body-login {
	min-height: 100%;
	height: auto !important;
}

/* oc-dialog only uses box shadow which is not supported by ie8 */
.ie8 .oc-dialog {
	border: 1px solid #888888;
}

/* IE8 doesn't support transparent background - let's emulate black with an opacity of .3 on a dark blue background*/
.ie8 fieldset .warning, .ie8 #body-login .error {
	background-color: #1B314D;
}

/* IE8 isn't able to display transparent background. So it is specified using a gradient */
.ie8 #nojavascript {
	filter: progid:DXImageTransform.Microsoft.gradient(GradientType=0,startColorstr='#4c320000', endColorstr='#4c320000');
}

/* fix background of navigation popup in IE8 */
.ie8 #navigation,
.ie8 #expanddiv {
	background-color: #111;
}

/* needed else IE8 will randomly hide the borders... */
.ie8 table th#headerDate, table td.date,
.ie8 table th.column-last, table td.column-last {
	position: static;
}

.ie8 #controls {
	background-color: white;
}

.ie8 #content-wrapper {
	overflow-y: auto;
}

.ie8 #app-navigation .app-navigation-entry-edit input {
	line-height: 38px;
}
=======
}
>>>>>>> f8fa031e
<|MERGE_RESOLUTION|>--- conflicted
+++ resolved
@@ -14,53 +14,4 @@
 .ie #show, .ie #show+label {
 	display: none;
 	visibility: hidden;
-<<<<<<< HEAD
 }
-
-/* fix installation screen rendering issue for IE8+9 */
-.lte9 #body-login {
-	min-height: 100%;
-	height: auto !important;
-}
-
-/* oc-dialog only uses box shadow which is not supported by ie8 */
-.ie8 .oc-dialog {
-	border: 1px solid #888888;
-}
-
-/* IE8 doesn't support transparent background - let's emulate black with an opacity of .3 on a dark blue background*/
-.ie8 fieldset .warning, .ie8 #body-login .error {
-	background-color: #1B314D;
-}
-
-/* IE8 isn't able to display transparent background. So it is specified using a gradient */
-.ie8 #nojavascript {
-	filter: progid:DXImageTransform.Microsoft.gradient(GradientType=0,startColorstr='#4c320000', endColorstr='#4c320000');
-}
-
-/* fix background of navigation popup in IE8 */
-.ie8 #navigation,
-.ie8 #expanddiv {
-	background-color: #111;
-}
-
-/* needed else IE8 will randomly hide the borders... */
-.ie8 table th#headerDate, table td.date,
-.ie8 table th.column-last, table td.column-last {
-	position: static;
-}
-
-.ie8 #controls {
-	background-color: white;
-}
-
-.ie8 #content-wrapper {
-	overflow-y: auto;
-}
-
-.ie8 #app-navigation .app-navigation-entry-edit input {
-	line-height: 38px;
-}
-=======
-}
->>>>>>> f8fa031e
