<?php

/**
 * Copyright (c) 2013 Robin Appelman <icewind@owncloud.com>
 * This file is licensed under the Affero General Public License version 3 or
 * later.
 * See the COPYING-README file.
 */

namespace Test\Group;

use OC\User\User;

class Manager extends \PHPUnit_Framework_TestCase {
	public function testGet() {
		/**
		 * @var \PHPUnit_Framework_MockObject_MockObject | \OC_Group_Backend $backend
		 */
		$backend = $this->getMock('\OC_Group_Database');
		$backend->expects($this->any())
			->method('groupExists')
			->with('group1')
			->will($this->returnValue(true));

		/**
		 * @var \OC\User\Manager $userManager
		 */
		$userManager = $this->getMock('\OC\User\Manager');
		$manager = new \OC\Group\Manager($userManager);
		$manager->addBackend($backend);

		$group = $manager->get('group1');
		$this->assertNotNull($group);
		$this->assertEquals('group1', $group->getGID());
	}

	public function testGetNoBackend() {
		/**
		 * @var \OC\User\Manager $userManager
		 */
		$userManager = $this->getMock('\OC\User\Manager');
		$manager = new \OC\Group\Manager($userManager);

		$this->assertNull($manager->get('group1'));
	}

	public function testGetNotExists() {
		/**
		 * @var \PHPUnit_Framework_MockObject_MockObject | \OC_Group_Backend $backend
		 */
		$backend = $this->getMock('\OC_Group_Database');
		$backend->expects($this->once())
			->method('groupExists')
			->with('group1')
			->will($this->returnValue(false));

		/**
		 * @var \OC\User\Manager $userManager
		 */
		$userManager = $this->getMock('\OC\User\Manager');
		$manager = new \OC\Group\Manager($userManager);
		$manager->addBackend($backend);

		$this->assertNull($manager->get('group1'));
	}

	public function testGetDeleted() {
		$backend = new \OC_Group_Dummy();
		$backend->createGroup('group1');

		/**
		 * @var \OC\User\Manager $userManager
		 */
		$userManager = $this->getMock('\OC\User\Manager');
		$manager = new \OC\Group\Manager($userManager);
		$manager->addBackend($backend);

		$group = $manager->get('group1');
		$group->delete();
		$this->assertNull($manager->get('group1'));
	}

	public function testGetMultipleBackends() {
		/**
		 * @var \PHPUnit_Framework_MockObject_MockObject | \OC_Group_Backend $backend1
		 */
		$backend1 = $this->getMock('\OC_Group_Database');
		$backend1->expects($this->any())
			->method('groupExists')
			->with('group1')
			->will($this->returnValue(false));

		/**
		 * @var \PHPUnit_Framework_MockObject_MockObject | \OC_Group_Backend $backend2
		 */
		$backend2 = $this->getMock('\OC_Group_Database');
		$backend2->expects($this->any())
			->method('groupExists')
			->with('group1')
			->will($this->returnValue(true));

		/**
		 * @var \OC\User\Manager $userManager
		 */
		$userManager = $this->getMock('\OC\User\Manager');
		$manager = new \OC\Group\Manager($userManager);
		$manager->addBackend($backend1);
		$manager->addBackend($backend2);

		$group = $manager->get('group1');
		$this->assertNotNull($group);
		$this->assertEquals('group1', $group->getGID());
	}

	public function testCreate() {
		/**
		 * @var \PHPUnit_Framework_MockObject_MockObject | \OC_Group_Backend $backend
		 */
		$backendGroupCreated = false;
		$backend = $this->getMock('\OC_Group_Database');
		$backend->expects($this->any())
			->method('groupExists')
			->with('group1')
			->will($this->returnCallback(function () use (&$backendGroupCreated) {
				return $backendGroupCreated;
			}));
		$backend->expects($this->once())
			->method('implementsActions')
			->will($this->returnValue(true));
		$backend->expects($this->once())
			->method('createGroup')
			->will($this->returnCallback(function () use (&$backendGroupCreated) {
				$backendGroupCreated = true;
			}));;

		/**
		 * @var \OC\User\Manager $userManager
		 */
		$userManager = $this->getMock('\OC\User\Manager');
		$manager = new \OC\Group\Manager($userManager);
		$manager->addBackend($backend);

		$group = $manager->createGroup('group1');
		$this->assertEquals('group1', $group->getGID());
	}

	public function testCreateExists() {
		/**
		 * @var \PHPUnit_Framework_MockObject_MockObject | \OC_Group_Backend $backend
		 */
		$backend = $this->getMock('\OC_Group_Database');
		$backend->expects($this->any())
			->method('groupExists')
			->with('group1')
			->will($this->returnValue(true));
		$backend->expects($this->never())
			->method('createGroup');

		/**
		 * @var \OC\User\Manager $userManager
		 */
		$userManager = $this->getMock('\OC\User\Manager');
		$manager = new \OC\Group\Manager($userManager);
		$manager->addBackend($backend);

		$group = $manager->createGroup('group1');
		$this->assertEquals('group1', $group->getGID());
	}

	public function testSearch() {
		/**
		 * @var \PHPUnit_Framework_MockObject_MockObject | \OC_Group_Backend $backend
		 */
		$backend = $this->getMock('\OC_Group_Database');
		$backend->expects($this->once())
			->method('getGroups')
			->with('1')
			->will($this->returnValue(array('group1')));
		$backend->expects($this->once())
			->method('groupExists')
			->with('group1')
			->will($this->returnValue(true));

		/**
		 * @var \OC\User\Manager $userManager
		 */
		$userManager = $this->getMock('\OC\User\Manager');
		$manager = new \OC\Group\Manager($userManager);
		$manager->addBackend($backend);

		$groups = $manager->search('1');
		$this->assertEquals(1, count($groups));
		$group1 = $groups[0];
		$this->assertEquals('group1', $group1->getGID());
	}

	public function testSearchMultipleBackends() {
		/**
		 * @var \PHPUnit_Framework_MockObject_MockObject | \OC_Group_Backend $backend1
		 */
		$backend1 = $this->getMock('\OC_Group_Database');
		$backend1->expects($this->once())
			->method('getGroups')
			->with('1')
			->will($this->returnValue(array('group1')));
		$backend1->expects($this->any())
			->method('groupExists')
			->will($this->returnValue(true));

		/**
		 * @var \PHPUnit_Framework_MockObject_MockObject | \OC_Group_Backend $backend2
		 */
		$backend2 = $this->getMock('\OC_Group_Database');
		$backend2->expects($this->once())
			->method('getGroups')
			->with('1')
			->will($this->returnValue(array('group12', 'group1')));
		$backend2->expects($this->any())
			->method('groupExists')
			->will($this->returnValue(true));

		/**
		 * @var \OC\User\Manager $userManager
		 */
		$userManager = $this->getMock('\OC\User\Manager');
		$manager = new \OC\Group\Manager($userManager);
		$manager->addBackend($backend1);
		$manager->addBackend($backend2);

		$groups = $manager->search('1');
		$this->assertEquals(2, count($groups));
		$group1 = $groups[0];
		$group12 = $groups[1];
		$this->assertEquals('group1', $group1->getGID());
		$this->assertEquals('group12', $group12->getGID());
	}

	public function testSearchMultipleBackendsLimitAndOffset() {
		/**
		 * @var \PHPUnit_Framework_MockObject_MockObject | \OC_Group_Backend $backend1
		 */
		$backend1 = $this->getMock('\OC_Group_Database');
		$backend1->expects($this->once())
			->method('getGroups')
			->with('1', 2, 1)
			->will($this->returnValue(array('group1')));
		$backend1->expects($this->any())
			->method('groupExists')
			->will($this->returnValue(true));

		/**
		 * @var \PHPUnit_Framework_MockObject_MockObject | \OC_Group_Backend $backend2
		 */
		$backend2 = $this->getMock('\OC_Group_Database');
		$backend2->expects($this->once())
			->method('getGroups')
			->with('1', 2, 1)
			->will($this->returnValue(array('group12')));
		$backend2->expects($this->any())
			->method('groupExists')
			->will($this->returnValue(true));

		/**
		 * @var \OC\User\Manager $userManager
		 */
		$userManager = $this->getMock('\OC\User\Manager');
		$manager = new \OC\Group\Manager($userManager);
		$manager->addBackend($backend1);
		$manager->addBackend($backend2);

		$groups = $manager->search('1', 2, 1);
		$this->assertEquals(2, count($groups));
		$group1 = $groups[0];
		$group12 = $groups[1];
		$this->assertEquals('group1', $group1->getGID());
		$this->assertEquals('group12', $group12->getGID());
	}

	public function testGetUserGroups() {
		/**
		 * @var \PHPUnit_Framework_MockObject_MockObject | \OC_Group_Backend $backend
		 */
		$backend = $this->getMock('\OC_Group_Database');
		$backend->expects($this->once())
			->method('getUserGroups')
			->with('user1')
			->will($this->returnValue(array('group1')));
		$backend->expects($this->any())
			->method('groupExists')
			->with('group1')
			->will($this->returnValue(true));

		/**
		 * @var \OC\User\Manager $userManager
		 */
		$userManager = $this->getMock('\OC\User\Manager');
		$manager = new \OC\Group\Manager($userManager);
		$manager->addBackend($backend);

		$groups = $manager->getUserGroups(new User('user1', null));
		$this->assertEquals(1, count($groups));
		$group1 = $groups[0];
		$this->assertEquals('group1', $group1->getGID());
	}

	public function testGetUserGroupsMultipleBackends() {
		/**
		 * @var \PHPUnit_Framework_MockObject_MockObject | \OC_Group_Backend $backend1
		 */
		$backend1 = $this->getMock('\OC_Group_Database');
		$backend1->expects($this->once())
			->method('getUserGroups')
			->with('user1')
			->will($this->returnValue(array('group1')));
		$backend1->expects($this->any())
			->method('groupExists')
			->will($this->returnValue(true));

		/**
		 * @var \PHPUnit_Framework_MockObject_MockObject | \OC_Group_Backend $backend2
		 */
		$backend2 = $this->getMock('\OC_Group_Database');
		$backend2->expects($this->once())
			->method('getUserGroups')
			->with('user1')
			->will($this->returnValue(array('group1', 'group2')));
		$backend1->expects($this->any())
			->method('groupExists')
			->will($this->returnValue(true));

		/**
		 * @var \OC\User\Manager $userManager
		 */
		$userManager = $this->getMock('\OC\User\Manager');
		$manager = new \OC\Group\Manager($userManager);
		$manager->addBackend($backend1);
		$manager->addBackend($backend2);

		$groups = $manager->getUserGroups(new User('user1', null));
		$this->assertEquals(2, count($groups));
		$group1 = $groups[0];
		$group2 = $groups[1];
		$this->assertEquals('group1', $group1->getGID());
		$this->assertEquals('group2', $group2->getGID());
	}

<<<<<<< HEAD
	public function testGetUserGroupsWithAddUser() {
		/**
		 * @var \PHPUnit_Framework_MockObject_MockObject | \OC_Group_Backend $backend
		 */
		$backend = $this->getMock('\OC_Group_Database');
		$expectedGroups = array();
		$backend->expects($this->any())
			->method('getUserGroups')
			->with('user1')
			->will($this->returnCallback(function () use (&$expectedGroups) {
				return $expectedGroups;
			}));
		$backend->expects($this->any())
			->method('groupExists')
			->with('group1')
			->will($this->returnValue(true));
		$backend->expects($this->once())
			->method('implementsActions')
			->will($this->returnValue(true));

		/**
		 * @var \OC\User\Manager $userManager
		 */
		$userManager = $this->getMock('\OC\User\Manager');
		$manager = new \OC\Group\Manager($userManager);
		$manager->addBackend($backend);

		// prime cache
		$user1 = new User('user1', null);
		$groups = $manager->getUserGroups($user1);
		$this->assertEquals(array(), $groups);

		// add user
		$group = $manager->get('group1');
		$group->addUser($user1);
		$expectedGroups = array('group1');

		// check result
		$groups = $manager->getUserGroups($user1);
		$this->assertEquals(1, count($groups));
		$group1 = $groups[0];
		$this->assertEquals('group1', $group1->getGID());
	}

	public function testGetUserGroupsWithRemoveUser() {
		/**
		 * @var \PHPUnit_Framework_MockObject_MockObject | \OC_Group_Backend $backend
		 */
		$backend = $this->getMock('\OC_Group_Database');
		$expectedGroups = array('group1');
		$backend->expects($this->any())
			->method('getUserGroups')
			->with('user1')
			->will($this->returnCallback(function () use (&$expectedGroups) {
				return $expectedGroups;
			}));
		$backend->expects($this->any())
			->method('groupExists')
			->with('group1')
			->will($this->returnValue(true));
		$backend->expects($this->once())
			->method('implementsActions')
			->will($this->returnValue(true));
		$backend->expects($this->once())
			->method('inGroup')
			->will($this->returnValue(true));
		$backend->expects($this->once())
			->method('removeFromGroup')
			->will($this->returnValue(true));
=======
	public function testDisplayNamesInGroupMultipleUserBackends() {
		$user1 = new User('user1', null);
		$user2 = new User('user2', null);
		$user3 = new User('user3', null);
		$user4 = new User('user33', null);

		/**
		 * @var \PHPUnit_Framework_MockObject_MockObject | \OC_Group_Backend $backend1
		 */
		$backend = $this->getMock('\OC_Group_Database');
		$backend->expects($this->exactly(1))
			->method('groupExists')
			->with('testgroup')
			->will($this->returnValue(true));

		$backend->expects($this->once())
			->method('usersInGroup')
			->with('testgroup', '', -1, 0)
			->will($this->returnValue(array('user2', 'user33')));
>>>>>>> 254fa5eb

		/**
		 * @var \OC\User\Manager $userManager
		 */
		$userManager = $this->getMock('\OC\User\Manager');
<<<<<<< HEAD
		$manager = new \OC\Group\Manager($userManager);
		$manager->addBackend($backend);

		// prime cache
		$user1 = new User('user1', null);
		$groups = $manager->getUserGroups($user1);
		$this->assertEquals(1, count($groups));
		$group1 = $groups[0];
		$this->assertEquals('group1', $group1->getGID());

		// remove user
		$group = $manager->get('group1');
		$group->removeUser($user1);
		$expectedGroups = array();

		// check result
		$groups = $manager->getUserGroups($user1);
		$this->assertEquals(array(), $groups);
=======
		$userManager->expects($this->once())
			->method('search')
			->with('user3')
			->will($this->returnValue(array('user3' => $user3, 'user33' => $user4)));

		$userManager->expects($this->any())
			->method('get')
			->will($this->returnCallback(function($uid) {
				switch($uid) {
					case 'user1' : return new User('user1', null);
					case 'user2' : return new User('user2', null);
					case 'user3' : return new User('user3', null);
					case 'user33': return new User('user33', null);
					default:
						return null;
				}
			}));

		$manager = new \OC\Group\Manager($userManager);
		$manager->addBackend($backend);

		$users = $manager->displayNamesInGroup('testgroup', 'user3');
		$this->assertEquals(1, count($users));
		$this->assertTrue(isset($users['user33']));
>>>>>>> 254fa5eb
	}
}<|MERGE_RESOLUTION|>--- conflicted
+++ resolved
@@ -344,77 +344,6 @@
 		$this->assertEquals('group2', $group2->getGID());
 	}
 
-<<<<<<< HEAD
-	public function testGetUserGroupsWithAddUser() {
-		/**
-		 * @var \PHPUnit_Framework_MockObject_MockObject | \OC_Group_Backend $backend
-		 */
-		$backend = $this->getMock('\OC_Group_Database');
-		$expectedGroups = array();
-		$backend->expects($this->any())
-			->method('getUserGroups')
-			->with('user1')
-			->will($this->returnCallback(function () use (&$expectedGroups) {
-				return $expectedGroups;
-			}));
-		$backend->expects($this->any())
-			->method('groupExists')
-			->with('group1')
-			->will($this->returnValue(true));
-		$backend->expects($this->once())
-			->method('implementsActions')
-			->will($this->returnValue(true));
-
-		/**
-		 * @var \OC\User\Manager $userManager
-		 */
-		$userManager = $this->getMock('\OC\User\Manager');
-		$manager = new \OC\Group\Manager($userManager);
-		$manager->addBackend($backend);
-
-		// prime cache
-		$user1 = new User('user1', null);
-		$groups = $manager->getUserGroups($user1);
-		$this->assertEquals(array(), $groups);
-
-		// add user
-		$group = $manager->get('group1');
-		$group->addUser($user1);
-		$expectedGroups = array('group1');
-
-		// check result
-		$groups = $manager->getUserGroups($user1);
-		$this->assertEquals(1, count($groups));
-		$group1 = $groups[0];
-		$this->assertEquals('group1', $group1->getGID());
-	}
-
-	public function testGetUserGroupsWithRemoveUser() {
-		/**
-		 * @var \PHPUnit_Framework_MockObject_MockObject | \OC_Group_Backend $backend
-		 */
-		$backend = $this->getMock('\OC_Group_Database');
-		$expectedGroups = array('group1');
-		$backend->expects($this->any())
-			->method('getUserGroups')
-			->with('user1')
-			->will($this->returnCallback(function () use (&$expectedGroups) {
-				return $expectedGroups;
-			}));
-		$backend->expects($this->any())
-			->method('groupExists')
-			->with('group1')
-			->will($this->returnValue(true));
-		$backend->expects($this->once())
-			->method('implementsActions')
-			->will($this->returnValue(true));
-		$backend->expects($this->once())
-			->method('inGroup')
-			->will($this->returnValue(true));
-		$backend->expects($this->once())
-			->method('removeFromGroup')
-			->will($this->returnValue(true));
-=======
 	public function testDisplayNamesInGroupMultipleUserBackends() {
 		$user1 = new User('user1', null);
 		$user2 = new User('user2', null);
@@ -434,32 +363,11 @@
 			->method('usersInGroup')
 			->with('testgroup', '', -1, 0)
 			->will($this->returnValue(array('user2', 'user33')));
->>>>>>> 254fa5eb
-
-		/**
-		 * @var \OC\User\Manager $userManager
-		 */
-		$userManager = $this->getMock('\OC\User\Manager');
-<<<<<<< HEAD
-		$manager = new \OC\Group\Manager($userManager);
-		$manager->addBackend($backend);
-
-		// prime cache
-		$user1 = new User('user1', null);
-		$groups = $manager->getUserGroups($user1);
-		$this->assertEquals(1, count($groups));
-		$group1 = $groups[0];
-		$this->assertEquals('group1', $group1->getGID());
-
-		// remove user
-		$group = $manager->get('group1');
-		$group->removeUser($user1);
-		$expectedGroups = array();
-
-		// check result
-		$groups = $manager->getUserGroups($user1);
-		$this->assertEquals(array(), $groups);
-=======
+
+		/**
+		 * @var \OC\User\Manager $userManager
+		 */
+		$userManager = $this->getMock('\OC\User\Manager');
 		$userManager->expects($this->once())
 			->method('search')
 			->with('user3')
@@ -484,6 +392,99 @@
 		$users = $manager->displayNamesInGroup('testgroup', 'user3');
 		$this->assertEquals(1, count($users));
 		$this->assertTrue(isset($users['user33']));
->>>>>>> 254fa5eb
+	}
+
+	public function testGetUserGroupsWithAddUser() {
+		/**
+		 * @var \PHPUnit_Framework_MockObject_MockObject | \OC_Group_Backend $backend
+		 */
+		$backend = $this->getMock('\OC_Group_Database');
+		$expectedGroups = array();
+		$backend->expects($this->any())
+			->method('getUserGroups')
+			->with('user1')
+			->will($this->returnCallback(function () use (&$expectedGroups) {
+				return $expectedGroups;
+			}));
+		$backend->expects($this->any())
+			->method('groupExists')
+			->with('group1')
+			->will($this->returnValue(true));
+		$backend->expects($this->once())
+			->method('implementsActions')
+			->will($this->returnValue(true));
+
+		/**
+		 * @var \OC\User\Manager $userManager
+		 */
+		$userManager = $this->getMock('\OC\User\Manager');
+		$manager = new \OC\Group\Manager($userManager);
+		$manager->addBackend($backend);
+
+		// prime cache
+		$user1 = new User('user1', null);
+		$groups = $manager->getUserGroups($user1);
+		$this->assertEquals(array(), $groups);
+
+		// add user
+		$group = $manager->get('group1');
+		$group->addUser($user1);
+		$expectedGroups = array('group1');
+
+		// check result
+		$groups = $manager->getUserGroups($user1);
+		$this->assertEquals(1, count($groups));
+		$group1 = $groups[0];
+		$this->assertEquals('group1', $group1->getGID());
+	}
+
+	public function testGetUserGroupsWithRemoveUser() {
+		/**
+		 * @var \PHPUnit_Framework_MockObject_MockObject | \OC_Group_Backend $backend
+		 */
+		$backend = $this->getMock('\OC_Group_Database');
+		$expectedGroups = array('group1');
+		$backend->expects($this->any())
+			->method('getUserGroups')
+			->with('user1')
+			->will($this->returnCallback(function () use (&$expectedGroups) {
+				return $expectedGroups;
+			}));
+		$backend->expects($this->any())
+			->method('groupExists')
+			->with('group1')
+			->will($this->returnValue(true));
+		$backend->expects($this->once())
+			->method('implementsActions')
+			->will($this->returnValue(true));
+		$backend->expects($this->once())
+			->method('inGroup')
+			->will($this->returnValue(true));
+		$backend->expects($this->once())
+			->method('removeFromGroup')
+			->will($this->returnValue(true));
+
+		/**
+		 * @var \OC\User\Manager $userManager
+		 */
+		$userManager = $this->getMock('\OC\User\Manager');
+		$manager = new \OC\Group\Manager($userManager);
+		$manager->addBackend($backend);
+
+		// prime cache
+		$user1 = new User('user1', null);
+		$groups = $manager->getUserGroups($user1);
+		$this->assertEquals(1, count($groups));
+		$group1 = $groups[0];
+		$this->assertEquals('group1', $group1->getGID());
+
+		// remove user
+		$group = $manager->get('group1');
+		$group->removeUser($user1);
+		$expectedGroups = array();
+
+		// check result
+		$groups = $manager->getUserGroups($user1);
+		$this->assertEquals(array(), $groups);
 	}
 }